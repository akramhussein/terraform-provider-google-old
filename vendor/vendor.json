{
	"comment": "",
	"ignore": "appengine test github.com/hashicorp/nomad/ github.com/hashicorp/terraform/backend",
	"package": [
		{
			"checksumSHA1": "PrSiY1HjAUNxlGyMH0GIkzJUC28=",
			"path": "cloud.google.com/go/bigtable",
			"revision": "591e253d32085805561727c1c7e53168c061fb0e",
			"revisionTime": "2018-08-17T23:47:42Z"
		},
		{
			"checksumSHA1": "JTafz62G7Xx8lJhxZhF8yna9+JY=",
			"path": "cloud.google.com/go/bigtable/internal/gax",
			"revision": "591e253d32085805561727c1c7e53168c061fb0e",
			"revisionTime": "2018-08-17T23:47:42Z"
		},
		{
			"checksumSHA1": "FlxI/6VA8LxxSLFNuCp2ds6+X+o=",
			"path": "cloud.google.com/go/bigtable/internal/option",
			"revision": "591e253d32085805561727c1c7e53168c061fb0e",
			"revisionTime": "2018-08-17T23:47:42Z"
		},
		{
			"checksumSHA1": "j/0+O4eJ99Jrb9un/bwi5npLyOM=",
			"path": "cloud.google.com/go/compute/metadata",
			"revision": "591e253d32085805561727c1c7e53168c061fb0e",
			"revisionTime": "2018-08-17T23:47:42Z"
		},
		{
			"checksumSHA1": "8ngwydk354oUgPBkDhoQbXdOAb4=",
			"path": "cloud.google.com/go/iam",
			"revision": "591e253d32085805561727c1c7e53168c061fb0e",
			"revisionTime": "2018-08-17T23:47:42Z"
		},
		{
			"checksumSHA1": "vKDFB3PiL/TxkdcQFQeSaDuWx2k=",
			"path": "cloud.google.com/go/internal",
			"revision": "591e253d32085805561727c1c7e53168c061fb0e",
			"revisionTime": "2018-08-17T23:47:42Z"
		},
		{
			"checksumSHA1": "wQ4uGuRwMb24vG16pPQDOOCPkFo=",
			"path": "cloud.google.com/go/internal/optional",
			"revision": "591e253d32085805561727c1c7e53168c061fb0e",
			"revisionTime": "2018-08-17T23:47:42Z"
		},
		{
			"checksumSHA1": "oIsDazjda0HX8LUfgnW/USVYx/k=",
			"path": "cloud.google.com/go/internal/version",
			"revision": "591e253d32085805561727c1c7e53168c061fb0e",
			"revisionTime": "2018-08-17T23:47:42Z"
		},
		{
			"checksumSHA1": "RmjPDWCf8kf3tFNJMs2UQmHtdKY=",
			"path": "cloud.google.com/go/longrunning",
			"revision": "591e253d32085805561727c1c7e53168c061fb0e",
			"revisionTime": "2018-08-17T23:47:42Z"
		},
		{
			"checksumSHA1": "jcjUU75MRnTpwvDNTIoZzNVz69E=",
			"path": "cloud.google.com/go/longrunning/autogen",
			"revision": "591e253d32085805561727c1c7e53168c061fb0e",
			"revisionTime": "2018-08-17T23:47:42Z"
		},
		{
			"checksumSHA1": "K4XqCNNgCtFsGbmX6CxF2ay87Dw=",
			"path": "contrib.go.opencensus.io/exporter/stackdriver/propagation",
			"revision": "2f26a5d1900c27d75297423079bda98fedb6712b",
			"revisionTime": "2018-08-24T21:01:04Z"
		},
		{
			"checksumSHA1": "jQh1fnoKPKMURvKkpdRjN695nAQ=",
			"path": "github.com/agext/levenshtein",
			"revision": "5f10fee965225ac1eecdc234c09daf5cd9e7f7b6",
			"revisionTime": "2017-02-17T06:30:20Z"
		},
		{
			"checksumSHA1": "FIL83loX9V9APvGQIjJpbxq53F0=",
			"path": "github.com/apparentlymart/go-cidr/cidr",
			"revision": "7e4b007599d4e2076d9a81be723b3912852dda2c",
			"revisionTime": "2017-04-18T07:21:50Z"
		},
		{
			"checksumSHA1": "Ffhtm8iHH7l2ynVVOIGJE3eiuLA=",
			"path": "github.com/apparentlymart/go-textseg/textseg",
			"revision": "b836f5c4d331d1945a2fead7188db25432d73b69",
			"revisionTime": "2017-05-31T20:39:52Z"
		},
		{
			"checksumSHA1": "GCTVJ1J/SGZstNZauuLAnTFOhGA=",
			"path": "github.com/armon/go-radix",
			"revision": "1fca145dffbcaa8fe914309b1ec0cfc67500fe61",
			"revisionTime": "2017-07-27T15:54:43Z"
		},
		{
			"checksumSHA1": "fFU9OeM0pKWGL3D+Fa3PmHSjjLg=",
			"path": "github.com/aws/aws-sdk-go/aws",
			"revision": "be4fa13e47938e4801fada8c8ca3d1867ad3dcb3",
			"revisionTime": "2017-06-02T18:54:01Z",
			"version": "v1.8.34",
			"versionExact": "v1.8.34"
		},
		{
			"checksumSHA1": "Y9W+4GimK4Fuxq+vyIskVYFRnX4=",
			"path": "github.com/aws/aws-sdk-go/aws/awserr",
			"revision": "be4fa13e47938e4801fada8c8ca3d1867ad3dcb3",
			"revisionTime": "2017-06-02T18:54:01Z",
			"version": "v1.8.34",
			"versionExact": "v1.8.34"
		},
		{
			"checksumSHA1": "yyYr41HZ1Aq0hWc3J5ijXwYEcac=",
			"path": "github.com/aws/aws-sdk-go/aws/awsutil",
			"revision": "be4fa13e47938e4801fada8c8ca3d1867ad3dcb3",
			"revisionTime": "2017-06-02T18:54:01Z",
			"version": "v1.8.34",
			"versionExact": "v1.8.34"
		},
		{
			"checksumSHA1": "gcA6wFbLBJLLO/6g+AH9QoQQX1U=",
			"path": "github.com/aws/aws-sdk-go/aws/client",
			"revision": "be4fa13e47938e4801fada8c8ca3d1867ad3dcb3",
			"revisionTime": "2017-06-02T18:54:01Z",
			"version": "v1.8.34",
			"versionExact": "v1.8.34"
		},
		{
			"checksumSHA1": "ieAJ+Cvp/PKv1LpUEnUXpc3OI6E=",
			"path": "github.com/aws/aws-sdk-go/aws/client/metadata",
			"revision": "be4fa13e47938e4801fada8c8ca3d1867ad3dcb3",
			"revisionTime": "2017-06-02T18:54:01Z",
			"version": "v1.8.34",
			"versionExact": "v1.8.34"
		},
		{
			"checksumSHA1": "7/8j/q0TWtOgXyvEcv4B2Dhl00o=",
			"path": "github.com/aws/aws-sdk-go/aws/corehandlers",
			"revision": "be4fa13e47938e4801fada8c8ca3d1867ad3dcb3",
			"revisionTime": "2017-06-02T18:54:01Z",
			"version": "v1.8.34",
			"versionExact": "v1.8.34"
		},
		{
			"checksumSHA1": "Y+cPwQL0dZMyqp3wI+KJWmA9KQ8=",
			"path": "github.com/aws/aws-sdk-go/aws/credentials",
			"revision": "be4fa13e47938e4801fada8c8ca3d1867ad3dcb3",
			"revisionTime": "2017-06-02T18:54:01Z",
			"version": "v1.8.34",
			"versionExact": "v1.8.34"
		},
		{
			"checksumSHA1": "u3GOAJLmdvbuNUeUEcZSEAOeL/0=",
			"path": "github.com/aws/aws-sdk-go/aws/credentials/ec2rolecreds",
			"revision": "be4fa13e47938e4801fada8c8ca3d1867ad3dcb3",
			"revisionTime": "2017-06-02T18:54:01Z",
			"version": "v1.8.34",
			"versionExact": "v1.8.34"
		},
		{
			"checksumSHA1": "NUJUTWlc1sV8b7WjfiYc4JZbXl0=",
			"path": "github.com/aws/aws-sdk-go/aws/credentials/endpointcreds",
			"revision": "be4fa13e47938e4801fada8c8ca3d1867ad3dcb3",
			"revisionTime": "2017-06-02T18:54:01Z",
			"version": "v1.8.34",
			"versionExact": "v1.8.34"
		},
		{
			"checksumSHA1": "JEYqmF83O5n5bHkupAzA6STm0no=",
			"path": "github.com/aws/aws-sdk-go/aws/credentials/stscreds",
			"revision": "be4fa13e47938e4801fada8c8ca3d1867ad3dcb3",
			"revisionTime": "2017-06-02T18:54:01Z",
			"version": "v1.8.34",
			"versionExact": "v1.8.34"
		},
		{
			"checksumSHA1": "ZdtYh3ZHSgP/WEIaqwJHTEhpkbs=",
			"path": "github.com/aws/aws-sdk-go/aws/defaults",
			"revision": "be4fa13e47938e4801fada8c8ca3d1867ad3dcb3",
			"revisionTime": "2017-06-02T18:54:01Z",
			"version": "v1.8.34",
			"versionExact": "v1.8.34"
		},
		{
			"checksumSHA1": "/EXbk/z2TWjWc1Hvb4QYs3Wmhb8=",
			"path": "github.com/aws/aws-sdk-go/aws/ec2metadata",
			"revision": "be4fa13e47938e4801fada8c8ca3d1867ad3dcb3",
			"revisionTime": "2017-06-02T18:54:01Z",
			"version": "v1.8.34",
			"versionExact": "v1.8.34"
		},
		{
			"checksumSHA1": "vaHB7ND2ZMMwBwrdT0KJUKT1VaM=",
			"path": "github.com/aws/aws-sdk-go/aws/endpoints",
			"revision": "be4fa13e47938e4801fada8c8ca3d1867ad3dcb3",
			"revisionTime": "2017-06-02T18:54:01Z",
			"version": "v1.8.34",
			"versionExact": "v1.8.34"
		},
		{
			"checksumSHA1": "Utpqcq3J2hqoaKEsjI7kDF9bUkg=",
			"path": "github.com/aws/aws-sdk-go/aws/request",
			"revision": "be4fa13e47938e4801fada8c8ca3d1867ad3dcb3",
			"revisionTime": "2017-06-02T18:54:01Z",
			"version": "v1.8.34",
			"versionExact": "v1.8.34"
		},
		{
			"checksumSHA1": "Y20DEtMtbfE9qTtmoi2NYV1x7aA=",
			"path": "github.com/aws/aws-sdk-go/aws/session",
			"revision": "be4fa13e47938e4801fada8c8ca3d1867ad3dcb3",
			"revisionTime": "2017-06-02T18:54:01Z",
			"version": "v1.8.34",
			"versionExact": "v1.8.34"
		},
		{
			"checksumSHA1": "SvIsunO8D9MEKbetMENA4WRnyeE=",
			"path": "github.com/aws/aws-sdk-go/aws/signer/v4",
			"revision": "be4fa13e47938e4801fada8c8ca3d1867ad3dcb3",
			"revisionTime": "2017-06-02T18:54:01Z",
			"version": "v1.8.34",
			"versionExact": "v1.8.34"
		},
		{
			"checksumSHA1": "04ypv4x12l4q0TksA1zEVsmgpvw=",
			"path": "github.com/aws/aws-sdk-go/internal/shareddefaults",
			"revision": "be4fa13e47938e4801fada8c8ca3d1867ad3dcb3",
			"revisionTime": "2017-06-02T18:54:01Z",
			"version": "v1.8.34",
			"versionExact": "v1.8.34"
		},
		{
			"checksumSHA1": "wk7EyvDaHwb5qqoOP/4d3cV0708=",
			"path": "github.com/aws/aws-sdk-go/private/protocol",
			"revision": "be4fa13e47938e4801fada8c8ca3d1867ad3dcb3",
			"revisionTime": "2017-06-02T18:54:01Z",
			"version": "v1.8.34",
			"versionExact": "v1.8.34"
		},
		{
			"checksumSHA1": "ZqY5RWavBLWTo6j9xqdyBEaNFRk=",
			"path": "github.com/aws/aws-sdk-go/private/protocol/query",
			"revision": "be4fa13e47938e4801fada8c8ca3d1867ad3dcb3",
			"revisionTime": "2017-06-02T18:54:01Z",
			"version": "v1.8.34",
			"versionExact": "v1.8.34"
		},
		{
			"checksumSHA1": "Drt1JfLMa0DQEZLWrnMlTWaIcC8=",
			"path": "github.com/aws/aws-sdk-go/private/protocol/query/queryutil",
			"revision": "be4fa13e47938e4801fada8c8ca3d1867ad3dcb3",
			"revisionTime": "2017-06-02T18:54:01Z",
			"version": "v1.8.34",
			"versionExact": "v1.8.34"
		},
		{
			"checksumSHA1": "VCTh+dEaqqhog5ncy/WTt9+/gFM=",
			"path": "github.com/aws/aws-sdk-go/private/protocol/rest",
			"revision": "be4fa13e47938e4801fada8c8ca3d1867ad3dcb3",
			"revisionTime": "2017-06-02T18:54:01Z",
			"version": "v1.8.34",
			"versionExact": "v1.8.34"
		},
		{
			"checksumSHA1": "ODo+ko8D6unAxZuN1jGzMcN4QCc=",
			"path": "github.com/aws/aws-sdk-go/private/protocol/restxml",
			"revision": "be4fa13e47938e4801fada8c8ca3d1867ad3dcb3",
			"revisionTime": "2017-06-02T18:54:01Z",
			"version": "v1.8.34",
			"versionExact": "v1.8.34"
		},
		{
			"checksumSHA1": "0qYPUga28aQVkxZgBR3Z86AbGUQ=",
			"path": "github.com/aws/aws-sdk-go/private/protocol/xml/xmlutil",
			"revision": "be4fa13e47938e4801fada8c8ca3d1867ad3dcb3",
			"revisionTime": "2017-06-02T18:54:01Z",
			"version": "v1.8.34",
			"versionExact": "v1.8.34"
		},
		{
			"checksumSHA1": "krqUUMDYRN2ohYcumxZl8BTR5EQ=",
			"path": "github.com/aws/aws-sdk-go/service/s3",
			"revision": "be4fa13e47938e4801fada8c8ca3d1867ad3dcb3",
			"revisionTime": "2017-06-02T18:54:01Z",
			"version": "v1.8.34",
			"versionExact": "v1.8.34"
		},
		{
			"checksumSHA1": "VH5y62f+SDyEIqnTibiPtQ687i8=",
			"path": "github.com/aws/aws-sdk-go/service/sts",
			"revision": "be4fa13e47938e4801fada8c8ca3d1867ad3dcb3",
			"revisionTime": "2017-06-02T18:54:01Z",
			"version": "v1.8.34",
			"versionExact": "v1.8.34"
		},
		{
			"checksumSHA1": "nqw2Qn5xUklssHTubS5HDvEL9L4=",
			"path": "github.com/bgentry/go-netrc/netrc",
			"revision": "9fd32a8b3d3d3f9d43c341bfe098430e07609480",
			"revisionTime": "2014-04-22T17:41:19Z"
		},
		{
			"checksumSHA1": "oTmBS67uxM6OXB/+OJUAG9LK4jw=",
			"path": "github.com/bgentry/speakeasy",
			"revision": "4aabc24848ce5fd31929f7d1e4ea74d3709c14cd",
			"revisionTime": "2017-04-17T20:07:03Z"
		},
		{
			"checksumSHA1": "OT4XN9z5k69e2RsMSpwW74B+yk4=",
			"path": "github.com/blang/semver",
			"revision": "2ee87856327ba09384cabd113bc6b5d174e9ec0f",
			"revisionTime": "2017-07-27T06:48:18Z"
		},
		{
			"checksumSHA1": "dvabztWVQX8f6oMLRyv4dLH+TGY=",
			"path": "github.com/davecgh/go-spew/spew",
			"revision": "346938d642f2ec3594ed81d874461961cd0faa76",
			"revisionTime": "2016-10-29T20:57:26Z"
		},
		{
			"checksumSHA1": "PvxFk8o4Lr9oqxkdJmuEfh4gaS0=",
			"path": "github.com/dustinkirkland/golang-petname",
			"revision": "d3c2ba80e75eeef10c5cf2fc76d2c809637376b3",
			"revisionTime": "2017-09-21T22:06:37Z"
		},
		{
			"checksumSHA1": "1K+xrZ1PBez190iGt5OnMtGdih4=",
			"comment": "v1.8.6",
			"path": "github.com/go-ini/ini",
			"revision": "766e555c68dc8bda90d197ee8946c37519c19409",
			"revisionTime": "2017-01-17T13:00:17Z"
		},
		{
			"checksumSHA1": "CbzNfOvaT1G3G9WILmsyjYfYTO0=",
			"path": "github.com/golang/protobuf/proto",
			"revision": "b27b920f9e71b439b873b17bf99f56467623814a",
			"revisionTime": "2018-08-21T05:17:52Z"
		},
		{
			"checksumSHA1": "DA2cyOt1W92RTyXAqKQ4JWKGR8U=",
			"path": "github.com/golang/protobuf/protoc-gen-go/descriptor",
			"revision": "b27b920f9e71b439b873b17bf99f56467623814a",
			"revisionTime": "2018-08-21T05:17:52Z"
		},
		{
			"checksumSHA1": "tkJPssYejSjuAwE2tdEnoEIj93Q=",
			"path": "github.com/golang/protobuf/ptypes",
			"revision": "b27b920f9e71b439b873b17bf99f56467623814a",
			"revisionTime": "2018-08-21T05:17:52Z"
		},
		{
			"checksumSHA1": "G0aiY+KmzFsQLTNzRAGRhJNSj7A=",
			"path": "github.com/golang/protobuf/ptypes/any",
			"revision": "b27b920f9e71b439b873b17bf99f56467623814a",
			"revisionTime": "2018-08-21T05:17:52Z"
		},
		{
			"checksumSHA1": "kjVDCbK5/WiHqP1g4GMUxm75jos=",
			"path": "github.com/golang/protobuf/ptypes/duration",
			"revision": "b27b920f9e71b439b873b17bf99f56467623814a",
			"revisionTime": "2018-08-21T05:17:52Z"
		},
		{
			"checksumSHA1": "7Az4Zl9T11I+xOfjgs/3/YMJ24I=",
			"path": "github.com/golang/protobuf/ptypes/empty",
			"revision": "b27b920f9e71b439b873b17bf99f56467623814a",
			"revisionTime": "2018-08-21T05:17:52Z"
		},
		{
			"checksumSHA1": "VCwyXqpYo81QNvC7z6nsp+yczc4=",
			"path": "github.com/golang/protobuf/ptypes/struct",
			"revision": "b27b920f9e71b439b873b17bf99f56467623814a",
			"revisionTime": "2018-08-21T05:17:52Z"
		},
		{
			"checksumSHA1": "FdeygjOuyR2p5v9b0kNOtzfpjS4=",
			"path": "github.com/golang/protobuf/ptypes/timestamp",
			"revision": "b27b920f9e71b439b873b17bf99f56467623814a",
			"revisionTime": "2018-08-21T05:17:52Z"
		},
		{
			"checksumSHA1": "7sWfJ35gaddpCbcKYZRG2nL6eQo=",
			"path": "github.com/golang/protobuf/ptypes/wrappers",
			"revision": "b27b920f9e71b439b873b17bf99f56467623814a",
			"revisionTime": "2018-08-21T05:17:52Z"
		},
		{
			"checksumSHA1": "h1d2lPZf6j2dW/mIqVnd1RdykDo=",
			"path": "github.com/golang/snappy",
			"revision": "2e65f85255dbc3072edf28d6b5b8efc472979f5a",
			"revisionTime": "2018-05-18T05:39:59Z"
		},
		{
			"checksumSHA1": "ekHPyQm895CEXodPwiwO1RFcvLA=",
			"path": "github.com/googleapis/gax-go",
			"revision": "1ef592c90f479e3ab30c6c2312e20e13881b7ea6",
			"revisionTime": "2018-07-02T19:49:19Z"
		},
		{
			"checksumSHA1": "cdOCt0Yb+hdErz8NAQqayxPmRsY=",
			"path": "github.com/hashicorp/errwrap",
			"revision": "7554cd9344cec97297fa6649b055a8c98c2a1e55"
		},
		{
			"checksumSHA1": "b8F628srIitj5p7Y130xc9k0QWs=",
			"path": "github.com/hashicorp/go-cleanhttp",
			"revision": "3573b8b52aa7b37b9358d966a898feb387f62437",
			"revisionTime": "2017-02-11T01:34:15Z"
		},
		{
			"checksumSHA1": "aw6feVKRsycTSiDFZ6TYpPldkxg=",
			"path": "github.com/hashicorp/go-getter",
			"revision": "961f56d2e93379b7d9c578e998d09257509a6f97",
			"revisionTime": "2018-01-09T20:23:50Z"
		},
		{
			"checksumSHA1": "9J+kDr29yDrwsdu2ULzewmqGjpA=",
			"path": "github.com/hashicorp/go-getter/helper/url",
			"revision": "961f56d2e93379b7d9c578e998d09257509a6f97",
			"revisionTime": "2018-01-09T20:23:50Z"
		},
		{
			"checksumSHA1": "AA0aYmdg4pb5gPCUSXg8iPzxLag=",
			"path": "github.com/hashicorp/go-hclog",
			"revision": "ca137eb4b4389c9bc6f1a6d887f056bf16c00510",
			"revisionTime": "2017-10-05T15:17:51Z"
		},
		{
			"checksumSHA1": "lrSl49G23l6NhfilxPM0XFs5rZo=",
			"path": "github.com/hashicorp/go-multierror",
			"revision": "d30f09973e19c1dfcd120b2d9c4f168e68d6b5d5"
		},
		{
			"checksumSHA1": "tFCvjFzOo0x4P2SEzj8UazxTMug=",
			"path": "github.com/hashicorp/go-plugin",
			"revision": "e2fbc6864d18d3c37b6cde4297ec9fca266d28f1",
			"revisionTime": "2017-10-29T21:44:25Z"
		},
		{
			"checksumSHA1": "85XUnluYJL7F55ptcwdmN8eSOsk=",
			"path": "github.com/hashicorp/go-uuid",
			"revision": "36289988d83ca270bc07c234c36f364b0dd9c9a7"
		},
		{
			"checksumSHA1": "EcZfls6vcqjasWV/nBlu+C+EFmc=",
			"path": "github.com/hashicorp/go-version",
			"revision": "e96d3840402619007766590ecea8dd7af1292276",
			"revisionTime": "2016-10-31T18:26:05Z"
		},
		{
			"checksumSHA1": "o3XZZdOnSnwQSpYw215QV75ZDeI=",
			"path": "github.com/hashicorp/hcl",
			"revision": "a4b07c25de5ff55ad3b8936cea69a79a3d95a855",
			"revisionTime": "2017-05-04T19:02:34Z"
		},
		{
			"checksumSHA1": "XQmjDva9JCGGkIecOgwtBEMCJhU=",
			"path": "github.com/hashicorp/hcl/hcl/ast",
			"revision": "a4b07c25de5ff55ad3b8936cea69a79a3d95a855",
			"revisionTime": "2017-05-04T19:02:34Z"
		},
		{
			"checksumSHA1": "teokXoyRXEJ0vZHOWBD11l5YFNI=",
			"path": "github.com/hashicorp/hcl/hcl/parser",
			"revision": "a4b07c25de5ff55ad3b8936cea69a79a3d95a855",
			"revisionTime": "2017-05-04T19:02:34Z"
		},
		{
			"checksumSHA1": "z6wdP4mRw4GVjShkNHDaOWkbxS0=",
			"path": "github.com/hashicorp/hcl/hcl/scanner",
			"revision": "a4b07c25de5ff55ad3b8936cea69a79a3d95a855",
			"revisionTime": "2017-05-04T19:02:34Z"
		},
		{
			"checksumSHA1": "oS3SCN9Wd6D8/LG0Yx1fu84a7gI=",
			"path": "github.com/hashicorp/hcl/hcl/strconv",
			"revision": "a4b07c25de5ff55ad3b8936cea69a79a3d95a855",
			"revisionTime": "2017-05-04T19:02:34Z"
		},
		{
			"checksumSHA1": "c6yprzj06ASwCo18TtbbNNBHljA=",
			"path": "github.com/hashicorp/hcl/hcl/token",
			"revision": "a4b07c25de5ff55ad3b8936cea69a79a3d95a855",
			"revisionTime": "2017-05-04T19:02:34Z"
		},
		{
			"checksumSHA1": "PwlfXt7mFS8UYzWxOK5DOq0yxS0=",
			"path": "github.com/hashicorp/hcl/json/parser",
			"revision": "a4b07c25de5ff55ad3b8936cea69a79a3d95a855",
			"revisionTime": "2017-05-04T19:02:34Z"
		},
		{
			"checksumSHA1": "YdvFsNOMSWMLnY6fcliWQa0O5Fw=",
			"path": "github.com/hashicorp/hcl/json/scanner",
			"revision": "a4b07c25de5ff55ad3b8936cea69a79a3d95a855",
			"revisionTime": "2017-05-04T19:02:34Z"
		},
		{
			"checksumSHA1": "fNlXQCQEnb+B3k5UDL/r15xtSJY=",
			"path": "github.com/hashicorp/hcl/json/token",
			"revision": "a4b07c25de5ff55ad3b8936cea69a79a3d95a855",
			"revisionTime": "2017-05-04T19:02:34Z"
		},
		{
			"checksumSHA1": "6kxMiZSmgazD/CZgmnEeEMJSAOM=",
			"path": "github.com/hashicorp/hcl2/gohcl",
			"revision": "44bad6dbf5490f5da17ec991e664df3d017b706f",
			"revisionTime": "2017-10-03T23:27:34Z"
		},
		{
			"checksumSHA1": "TsNlThzf92FMwcnM4Fc0mArHroU=",
			"path": "github.com/hashicorp/hcl2/hcl",
			"revision": "44bad6dbf5490f5da17ec991e664df3d017b706f",
			"revisionTime": "2017-10-03T23:27:34Z"
		},
		{
			"checksumSHA1": "+Dv8V2cfl7Vy6rUklhXj5Cli8aU=",
			"path": "github.com/hashicorp/hcl2/hcl/hclsyntax",
			"revision": "44bad6dbf5490f5da17ec991e664df3d017b706f",
			"revisionTime": "2017-10-03T23:27:34Z"
		},
		{
			"checksumSHA1": "GAArMzjaoFNPa7HFnhjZmaeBZII=",
			"path": "github.com/hashicorp/hcl2/hcl/json",
			"revision": "44bad6dbf5490f5da17ec991e664df3d017b706f",
			"revisionTime": "2017-10-03T23:27:34Z"
		},
		{
			"checksumSHA1": "u6YPoPz3GflgHb1dN1YN8nCWAXY=",
			"path": "github.com/hashicorp/hcl2/hcldec",
			"revision": "44bad6dbf5490f5da17ec991e664df3d017b706f",
			"revisionTime": "2017-10-03T23:27:34Z"
		},
		{
			"checksumSHA1": "IzmftuG99BqNhbFGhxZaGwtiMtM=",
			"path": "github.com/hashicorp/hcl2/hclparse",
			"revision": "44bad6dbf5490f5da17ec991e664df3d017b706f",
			"revisionTime": "2017-10-03T23:27:34Z"
		},
		{
			"checksumSHA1": "M09yxoBoCEtG7EcHR8aEWLzMMJc=",
			"path": "github.com/hashicorp/hil",
			"revision": "fac2259da677551de1fb92b844c4d020a38d8468",
			"revisionTime": "2017-05-12T21:33:05Z"
		},
		{
			"checksumSHA1": "0S0KeBcfqVFYBPeZkuJ4fhQ5mCA=",
			"path": "github.com/hashicorp/hil/ast",
			"revision": "fac2259da677551de1fb92b844c4d020a38d8468",
			"revisionTime": "2017-05-12T21:33:05Z"
		},
		{
			"checksumSHA1": "P5PZ3k7SmqWmxgJ8Q0gLzeNpGhE=",
			"path": "github.com/hashicorp/hil/parser",
			"revision": "fac2259da677551de1fb92b844c4d020a38d8468",
			"revisionTime": "2017-05-12T21:33:05Z"
		},
		{
			"checksumSHA1": "DC1k5kOua4oFqmo+JRt0YzfP44o=",
			"path": "github.com/hashicorp/hil/scanner",
			"revision": "fac2259da677551de1fb92b844c4d020a38d8468",
			"revisionTime": "2017-05-12T21:33:05Z"
		},
		{
			"checksumSHA1": "vt+P9D2yWDO3gdvdgCzwqunlhxU=",
			"path": "github.com/hashicorp/logutils",
			"revision": "0dc08b1671f34c4250ce212759ebd880f743d883",
			"revisionTime": "2015-06-09T07:04:31Z"
		},
		{
			"checksumSHA1": "D2qVXjDywJu6wLj/4NCTsFnRrvw=",
			"path": "github.com/hashicorp/terraform/config",
			"revision": "41e50bd32a8825a84535e353c3674af8ce799161",
			"revisionTime": "2018-04-10T16:50:42Z",
			"version": "v0.11.2",
			"versionExact": "v0.11.2"
		},
		{
			"checksumSHA1": "WzQP2WfiCYlaALKZVqEFsxZsG1o=",
			"path": "github.com/hashicorp/terraform/config/configschema",
			"revision": "41e50bd32a8825a84535e353c3674af8ce799161",
			"revisionTime": "2018-04-10T16:50:42Z",
			"version": "v0.11.2",
			"versionExact": "v0.11.2"
		},
		{
			"checksumSHA1": "3V7300kyZF+AGy/cOKV0+P6M3LY=",
			"path": "github.com/hashicorp/terraform/config/hcl2shim",
			"revision": "41e50bd32a8825a84535e353c3674af8ce799161",
			"revisionTime": "2018-04-10T16:50:42Z",
			"version": "v0.11.2",
			"versionExact": "v0.11.2"
		},
		{
			"checksumSHA1": "HayBWvFE+t9aERoz9kpE2MODurk=",
			"path": "github.com/hashicorp/terraform/config/module",
			"revision": "41e50bd32a8825a84535e353c3674af8ce799161",
			"revisionTime": "2018-04-10T16:50:42Z",
			"version": "v0.11.2",
			"versionExact": "v0.11.2"
		},
		{
			"checksumSHA1": "mPbjVPD2enEey45bP4M83W2AxlY=",
			"path": "github.com/hashicorp/terraform/dag",
			"revision": "41e50bd32a8825a84535e353c3674af8ce799161",
			"revisionTime": "2018-04-10T16:50:42Z",
			"version": "v0.11.2",
			"versionExact": "v0.11.2"
		},
		{
			"checksumSHA1": "P8gNPDuOzmiK4Lz9xG7OBy4Rlm8=",
			"path": "github.com/hashicorp/terraform/flatmap",
			"revision": "41e50bd32a8825a84535e353c3674af8ce799161",
			"revisionTime": "2018-04-10T16:50:42Z",
			"version": "v0.11.2",
			"versionExact": "v0.11.2"
		},
		{
			"checksumSHA1": "zx5DLo5aV0xDqxGTzSibXg7HHAA=",
			"path": "github.com/hashicorp/terraform/helper/acctest",
			"revision": "41e50bd32a8825a84535e353c3674af8ce799161",
			"revisionTime": "2018-04-10T16:50:42Z",
			"version": "v0.11.2",
			"versionExact": "v0.11.2"
		},
		{
			"checksumSHA1": "uT6Q9RdSRAkDjyUgQlJ2XKJRab4=",
			"path": "github.com/hashicorp/terraform/helper/config",
			"revision": "41e50bd32a8825a84535e353c3674af8ce799161",
			"revisionTime": "2018-04-10T16:50:42Z",
			"version": "v0.11.2",
			"versionExact": "v0.11.2"
		},
		{
			"checksumSHA1": "qVmQPoZmJ2w2OnaxIheWfuwun6g=",
			"path": "github.com/hashicorp/terraform/helper/customdiff",
			"revision": "41e50bd32a8825a84535e353c3674af8ce799161",
			"revisionTime": "2018-04-10T16:50:42Z",
			"version": "v0.11.2",
			"versionExact": "v0.11.2"
		},
		{
			"checksumSHA1": "FH5eOEHfHgdxPC/JnfmCeSBk66U=",
			"path": "github.com/hashicorp/terraform/helper/encryption",
			"revision": "41e50bd32a8825a84535e353c3674af8ce799161",
			"revisionTime": "2018-04-10T16:50:42Z",
			"version": "v0.11.2",
			"versionExact": "v0.11.2"
		},
		{
			"checksumSHA1": "KNvbU1r5jv0CBeQLnEtDoL3dRtc=",
			"path": "github.com/hashicorp/terraform/helper/hashcode",
			"revision": "41e50bd32a8825a84535e353c3674af8ce799161",
			"revisionTime": "2018-04-10T16:50:42Z",
			"version": "v0.11.2",
			"versionExact": "v0.11.2"
		},
		{
			"checksumSHA1": "B267stWNQd0/pBTXHfI/tJsxzfc=",
			"path": "github.com/hashicorp/terraform/helper/hilmapstructure",
			"revision": "41e50bd32a8825a84535e353c3674af8ce799161",
			"revisionTime": "2018-04-10T16:50:42Z",
			"version": "v0.11.2",
			"versionExact": "v0.11.2"
		},
		{
			"checksumSHA1": "j8XqkwLh2W3r3i6wnCRmve07BgI=",
			"path": "github.com/hashicorp/terraform/helper/logging",
			"revision": "6dfc4d748de9cda23835bc5704307ed45e839622",
			"revisionTime": "2018-08-15T22:00:39Z",
			"version": "v0.11.2",
			"versionExact": "v0.11.2"
		},
		{
			"checksumSHA1": "twkFd4x71kBnDfrdqO5nhs8dMOY=",
			"path": "github.com/hashicorp/terraform/helper/mutexkv",
			"revision": "41e50bd32a8825a84535e353c3674af8ce799161",
			"revisionTime": "2018-04-10T16:50:42Z",
			"version": "v0.11.2",
			"versionExact": "v0.11.2"
		},
		{
			"checksumSHA1": "ImyqbHM/xe3eAT2moIjLI8ksuks=",
			"path": "github.com/hashicorp/terraform/helper/pathorcontents",
			"revision": "41e50bd32a8825a84535e353c3674af8ce799161",
			"revisionTime": "2018-04-10T16:50:42Z",
			"version": "v0.11.2",
			"versionExact": "v0.11.2"
		},
		{
			"checksumSHA1": "ryCWu7RtMlYrAfSevaI7RtaXe98=",
			"path": "github.com/hashicorp/terraform/helper/resource",
			"revision": "41e50bd32a8825a84535e353c3674af8ce799161",
			"revisionTime": "2018-04-10T16:50:42Z",
			"version": "v0.11.2",
			"versionExact": "v0.11.2"
		},
		{
			"checksumSHA1": "OOwTGBTHcUmQTPBdyscTMkjApbI=",
			"path": "github.com/hashicorp/terraform/helper/schema",
			"revision": "35d82b055591e9d47a254e68754216d8849ba67a",
			"revisionTime": "2018-09-26T21:21:28Z"
		},
		{
			"checksumSHA1": "Fzbv+N7hFXOtrR6E7ZcHT3jEE9s=",
			"path": "github.com/hashicorp/terraform/helper/structure",
			"revision": "41e50bd32a8825a84535e353c3674af8ce799161",
			"revisionTime": "2018-04-10T16:50:42Z",
			"version": "v0.11.2",
			"versionExact": "v0.11.2"
		},
		{
			"checksumSHA1": "nEC56vB6M60BJtGPe+N9rziHqLg=",
			"path": "github.com/hashicorp/terraform/helper/validation",
			"revision": "41e50bd32a8825a84535e353c3674af8ce799161",
			"revisionTime": "2018-04-10T16:50:42Z",
			"version": "v0.11.2",
			"versionExact": "v0.11.2"
		},
		{
			"checksumSHA1": "kD1ayilNruf2cES1LDfNZjYRscQ=",
			"path": "github.com/hashicorp/terraform/httpclient",
			"revision": "41e50bd32a8825a84535e353c3674af8ce799161",
			"revisionTime": "2018-04-10T16:50:42Z"
		},
		{
			"checksumSHA1": "yFWmdS6yEJZpRJzUqd/mULqCYGk=",
			"path": "github.com/hashicorp/terraform/moduledeps",
			"revision": "41e50bd32a8825a84535e353c3674af8ce799161",
			"revisionTime": "2018-04-10T16:50:42Z",
			"version": "v0.11.2",
			"versionExact": "v0.11.2"
		},
		{
			"checksumSHA1": "DqaoG++NXRCfvH/OloneLWrM+3k=",
			"path": "github.com/hashicorp/terraform/plugin",
			"revision": "41e50bd32a8825a84535e353c3674af8ce799161",
			"revisionTime": "2018-04-10T16:50:42Z",
			"version": "v0.11.2",
			"versionExact": "v0.11.2"
		},
		{
			"checksumSHA1": "tx5xrdiUWdAHqoRV5aEfALgT1aU=",
			"path": "github.com/hashicorp/terraform/plugin/discovery",
			"revision": "41e50bd32a8825a84535e353c3674af8ce799161",
			"revisionTime": "2018-04-10T16:50:42Z",
			"version": "v0.11.2",
			"versionExact": "v0.11.2"
		},
		{
			"checksumSHA1": "f6wDpr0uHKZqQw4ztvxMrtiuvQo=",
			"path": "github.com/hashicorp/terraform/registry",
			"revision": "41e50bd32a8825a84535e353c3674af8ce799161",
			"revisionTime": "2018-04-10T16:50:42Z"
		},
		{
			"checksumSHA1": "cR87P4V5aiEfvF+1qoBi2JQyQS4=",
			"path": "github.com/hashicorp/terraform/registry/regsrc",
			"revision": "41e50bd32a8825a84535e353c3674af8ce799161",
			"revisionTime": "2018-04-10T16:50:42Z"
		},
		{
			"checksumSHA1": "y9IXgIJQq9XNy1zIYUV2Kc0KsnA=",
			"path": "github.com/hashicorp/terraform/registry/response",
			"revision": "41e50bd32a8825a84535e353c3674af8ce799161",
			"revisionTime": "2018-04-10T16:50:42Z"
		},
		{
			"checksumSHA1": "VXlzRRDVOqeMvnnrbUcR9H64OA4=",
			"path": "github.com/hashicorp/terraform/svchost",
			"revision": "41e50bd32a8825a84535e353c3674af8ce799161",
			"revisionTime": "2018-04-10T16:50:42Z"
		},
		{
			"checksumSHA1": "GzcKNlFL0N77JVjU8qbltXE4R3k=",
			"path": "github.com/hashicorp/terraform/svchost/auth",
			"revision": "41e50bd32a8825a84535e353c3674af8ce799161",
			"revisionTime": "2018-04-10T16:50:42Z"
		},
		{
			"checksumSHA1": "jiDWmQieUE6OoUBMs53hj9P/JDQ=",
			"path": "github.com/hashicorp/terraform/svchost/disco",
			"revision": "41e50bd32a8825a84535e353c3674af8ce799161",
			"revisionTime": "2018-04-10T16:50:42Z"
		},
		{
			"checksumSHA1": "lHCKONqlaHsn5cEaYltad7dvRq8=",
			"path": "github.com/hashicorp/terraform/terraform",
			"revision": "41e50bd32a8825a84535e353c3674af8ce799161",
			"revisionTime": "2018-04-10T16:50:42Z",
			"version": "v0.11.2",
			"versionExact": "v0.11.2"
		},
		{
			"checksumSHA1": "+K+oz9mMTmQMxIA3KVkGRfjvm9I=",
			"path": "github.com/hashicorp/terraform/tfdiags",
			"revision": "41e50bd32a8825a84535e353c3674af8ce799161",
			"revisionTime": "2018-04-10T16:50:42Z"
		},
		{
			"checksumSHA1": "+attjxAt9nwFpCjxWEL08YwpGD8=",
			"path": "github.com/hashicorp/terraform/version",
			"revision": "41e50bd32a8825a84535e353c3674af8ce799161",
			"revisionTime": "2018-04-10T16:50:42Z"
		},
		{
			"checksumSHA1": "au+CDkddC4sVFV15UaPiI7FvSw0=",
			"path": "github.com/hashicorp/vault/helper/compressutil",
			"revision": "6faf8365e922c4cf1bde05b6b886a17881b9ebca",
			"revisionTime": "2017-09-25T18:41:46Z"
		},
		{
			"checksumSHA1": "yUiSTPf0QUuL2r/81sjuytqBoeQ=",
			"path": "github.com/hashicorp/vault/helper/jsonutil",
			"revision": "6faf8365e922c4cf1bde05b6b886a17881b9ebca",
			"revisionTime": "2017-09-25T18:41:46Z"
		},
		{
			"checksumSHA1": "YmXAnTwbzhLLBZM+1tQrJiG3qpc=",
			"path": "github.com/hashicorp/vault/helper/pgpkeys",
			"revision": "6b29fb2b7f70ed538ee2b3c057335d706b6d4e36",
			"revisionTime": "2017-09-19T14:56:10Z",
			"version": "=v0.8.3",
			"versionExact": "v0.8.3"
		},
		{
			"checksumSHA1": "ZhK6IO2XN81Y+3RAjTcVm1Ic7oU=",
			"path": "github.com/hashicorp/yamux",
			"revision": "d1caa6c97c9fc1cc9e83bbe34d0603f9ff0ce8bd",
			"revisionTime": "2016-07-20T23:31:40Z"
		},
		{
			"checksumSHA1": "0ZrwvB6KoGPj2PoDNSEJwxQ6Mog=",
			"comment": "0.2.2-2-gc01cf91",
			"path": "github.com/jmespath/go-jmespath",
			"revision": "bd40a432e4c76585ef6b72d3fd96fb9b6dc7b68d",
			"revisionTime": "2016-08-03T19:07:31Z"
		},
		{
			"checksumSHA1": "VJk3rOWfxEV9Ilig5lgzH1qg8Ss=",
			"path": "github.com/keybase/go-crypto/brainpool",
			"revision": "433e2f3d43ef1bd31387582a899389b2fbe2005e",
			"revisionTime": "2017-06-28T15:29:38Z"
		},
		{
			"checksumSHA1": "rnRjEJs5luF+DIXp2J6LFcQk8Gg=",
			"path": "github.com/keybase/go-crypto/cast5",
			"revision": "433e2f3d43ef1bd31387582a899389b2fbe2005e",
			"revisionTime": "2017-06-28T15:29:38Z"
		},
		{
			"checksumSHA1": "F5++ZQS5Vt7hd6lxPCKTffvph1A=",
			"path": "github.com/keybase/go-crypto/curve25519",
			"revision": "433e2f3d43ef1bd31387582a899389b2fbe2005e",
			"revisionTime": "2017-06-28T15:29:38Z"
		},
		{
			"checksumSHA1": "IvrDXwIixB5yPPbo6tq1/1cSn78=",
			"path": "github.com/keybase/go-crypto/ed25519",
			"revision": "433e2f3d43ef1bd31387582a899389b2fbe2005e",
			"revisionTime": "2017-06-28T15:29:38Z"
		},
		{
			"checksumSHA1": "4+fslB6pCbplNq4viy6CrOkkY6Y=",
			"path": "github.com/keybase/go-crypto/ed25519/internal/edwards25519",
			"revision": "433e2f3d43ef1bd31387582a899389b2fbe2005e",
			"revisionTime": "2017-06-28T15:29:38Z"
		},
		{
			"checksumSHA1": "fgFlkfkaotUjBVhJik2979oCeJw=",
			"path": "github.com/keybase/go-crypto/openpgp",
			"revision": "433e2f3d43ef1bd31387582a899389b2fbe2005e",
			"revisionTime": "2017-06-28T15:29:38Z"
		},
		{
			"checksumSHA1": "+spfcEChljh3yeIg4K/xHOQ2pVM=",
			"path": "github.com/keybase/go-crypto/openpgp/armor",
			"revision": "433e2f3d43ef1bd31387582a899389b2fbe2005e",
			"revisionTime": "2017-06-28T15:29:38Z"
		},
		{
			"checksumSHA1": "nWhmwjBJqPSvkCWqaap2Z9EiS1k=",
			"path": "github.com/keybase/go-crypto/openpgp/ecdh",
			"revision": "433e2f3d43ef1bd31387582a899389b2fbe2005e",
			"revisionTime": "2017-06-28T15:29:38Z"
		},
		{
			"checksumSHA1": "uxXG9IC/XF8jwwvZUbW65+x8/+M=",
			"path": "github.com/keybase/go-crypto/openpgp/elgamal",
			"revision": "433e2f3d43ef1bd31387582a899389b2fbe2005e",
			"revisionTime": "2017-06-28T15:29:38Z"
		},
		{
			"checksumSHA1": "EyUf82Yknzc75m8RcA21CNQINw0=",
			"path": "github.com/keybase/go-crypto/openpgp/errors",
			"revision": "433e2f3d43ef1bd31387582a899389b2fbe2005e",
			"revisionTime": "2017-06-28T15:29:38Z"
		},
		{
			"checksumSHA1": "tw0BkvixAuw9Ai80hHzFy6W5mnk=",
			"path": "github.com/keybase/go-crypto/openpgp/packet",
			"revision": "433e2f3d43ef1bd31387582a899389b2fbe2005e",
			"revisionTime": "2017-06-28T15:29:38Z"
		},
		{
			"checksumSHA1": "BGDxg1Xtsz0DSPzdQGJLLQqfYc8=",
			"path": "github.com/keybase/go-crypto/openpgp/s2k",
			"revision": "433e2f3d43ef1bd31387582a899389b2fbe2005e",
			"revisionTime": "2017-06-28T15:29:38Z"
		},
		{
			"checksumSHA1": "rE3pp7b3gfcmBregzpIvN5IdFhY=",
			"path": "github.com/keybase/go-crypto/rsa",
			"revision": "433e2f3d43ef1bd31387582a899389b2fbe2005e",
			"revisionTime": "2017-06-28T15:29:38Z"
		},
		{
			"checksumSHA1": "AZO2VGorXTMDiSVUih3k73vORHY=",
			"path": "github.com/mattn/go-isatty",
			"revision": "6ca4dbf54d38eea1a992b3c722a76a5d1c4cb25c",
			"revisionTime": "2017-11-07T05:05:31Z"
		},
		{
			"checksumSHA1": "UIqCj7qI0hhIMpAhS9YYqs2jD48=",
			"path": "github.com/mitchellh/cli",
			"revision": "65fcae5817c8600da98ada9d7edf26dd1a84837b",
			"revisionTime": "2017-09-08T18:10:43Z"
		},
		{
			"checksumSHA1": "+p4JY4wmFQAppCdlrJ8Kxybmht8=",
			"path": "github.com/mitchellh/copystructure",
			"revision": "d23ffcb85de31694d6ccaa23ccb4a03e55c1303f",
			"revisionTime": "2017-05-25T01:39:02Z"
		},
		{
			"checksumSHA1": "V/quM7+em2ByJbWBLOsEwnY3j/Q=",
			"path": "github.com/mitchellh/go-homedir",
			"revision": "b8bc1bf767474819792c23f32d8286a45736f1c6",
			"revisionTime": "2016-12-03T19:45:07Z"
		},
		{
			"checksumSHA1": "bDdhmDk8q6utWrccBhEOa6IoGkE=",
			"path": "github.com/mitchellh/go-testing-interface",
			"revision": "a61a99592b77c9ba629d254a693acffaeb4b7e28",
			"revisionTime": "2017-10-04T22:19:16Z"
		},
		{
			"checksumSHA1": "L3leymg2RT8hFl5uL+5KP/LpBkg=",
			"path": "github.com/mitchellh/go-wordwrap",
			"revision": "ad45545899c7b13c020ea92b2072220eefad42b8",
			"revisionTime": "2015-03-14T17:03:34Z"
		},
		{
			"checksumSHA1": "xyoJKalfQwTUN1qzZGQKWYAwl0A=",
			"path": "github.com/mitchellh/hashstructure",
			"revision": "6b17d669fac5e2f71c16658d781ec3fdd3802b69"
		},
		{
			"checksumSHA1": "ewGq4nGalpCQOHcmBTdAEQx1wW0=",
			"path": "github.com/mitchellh/mapstructure",
			"revision": "bb74f1db0675b241733089d5a1faa5dd8b0ef57b",
			"revisionTime": "2018-05-11T14:21:26Z"
		},
		{
			"checksumSHA1": "AMU63CNOg4XmIhVR/S/Xttt1/f0=",
			"path": "github.com/mitchellh/reflectwalk",
			"revision": "63d60e9d0dbc60cf9164e6510889b0db6683d98c",
			"revisionTime": "2017-07-26T20:21:17Z"
		},
		{
			"checksumSHA1": "Nt4Ol6ZM2n0XD5zatxjwEYBpQnw=",
			"path": "github.com/posener/complete",
			"revision": "dc2bc5a81accba8782bebea28628224643a8286a",
			"revisionTime": "2017-11-04T09:57:02Z"
		},
		{
			"checksumSHA1": "NB7uVS0/BJDmNu68vPAlbrq4TME=",
			"path": "github.com/posener/complete/cmd",
			"revision": "dc2bc5a81accba8782bebea28628224643a8286a",
			"revisionTime": "2017-11-04T09:57:02Z"
		},
		{
			"checksumSHA1": "Hwojin3GxRyKwPAiz5r7UszqkPc=",
			"path": "github.com/posener/complete/cmd/install",
			"revision": "dc2bc5a81accba8782bebea28628224643a8286a",
			"revisionTime": "2017-11-04T09:57:02Z"
		},
		{
			"checksumSHA1": "DMo94FwJAm9ZCYCiYdJU2+bh4no=",
			"path": "github.com/posener/complete/match",
			"revision": "dc2bc5a81accba8782bebea28628224643a8286a",
			"revisionTime": "2017-11-04T09:57:02Z"
		},
		{
			"checksumSHA1": "u5s2PZ7fzCOqQX7bVPf9IJ+qNLQ=",
			"path": "github.com/rancher/go-rancher",
			"revision": "ec24b7f12fca9f78fbfcd62a0ea8bce14ade8792",
			"revisionTime": "2017-04-07T04:09:43Z"
		},
		{
			"checksumSHA1": "t/Hcc8jNXkH58QfnotLNtpLh+qc=",
			"path": "github.com/stoewer/go-strcase",
			"revision": "c8136b55823dc6af966d084a06056c5575f6400f",
			"revisionTime": "2017-04-24T18:08:47Z"
		},
		{
			"checksumSHA1": "rrmKfW5M84N1aMsTuHNnmK9g6m0=",
			"path": "github.com/terraform-providers/terraform-provider-random/random",
			"revision": "a3da7a23d7f9965c16311d203aee385c4c9e770c",
			"revisionTime": "2018-08-20T14:53:04Z"
		},
		{
			"checksumSHA1": "qgMa75aMGbkFY0jIqqqgVnCUoNA=",
			"path": "github.com/ulikunitz/xz",
			"revision": "0c6b41e72360850ca4f98dc341fd999726ea007f",
			"revisionTime": "2017-06-05T21:53:11Z"
		},
		{
			"checksumSHA1": "vjnTkzNrMs5Xj6so/fq0mQ6dT1c=",
			"path": "github.com/ulikunitz/xz/internal/hash",
			"revision": "0c6b41e72360850ca4f98dc341fd999726ea007f",
			"revisionTime": "2017-06-05T21:53:11Z"
		},
		{
			"checksumSHA1": "m0pm57ASBK/CTdmC0ppRHO17mBs=",
			"path": "github.com/ulikunitz/xz/internal/xlog",
			"revision": "0c6b41e72360850ca4f98dc341fd999726ea007f",
			"revisionTime": "2017-06-05T21:53:11Z"
		},
		{
			"checksumSHA1": "2vZw6zc8xuNlyVz2QKvdlNSZQ1U=",
			"path": "github.com/ulikunitz/xz/lzma",
			"revision": "0c6b41e72360850ca4f98dc341fd999726ea007f",
			"revisionTime": "2017-06-05T21:53:11Z"
		},
		{
			"checksumSHA1": "TudZOVOvOvR5zw7EFbvD3eZpmLI=",
			"path": "github.com/zclconf/go-cty/cty",
			"revision": "709e4033eeb037dc543dbc2048065dfb814ce316",
			"revisionTime": "2018-01-06T05:58:34Z"
		},
		{
			"checksumSHA1": "IjvfMUZ9S1L1NM0haXwMfKzkyvM=",
			"path": "github.com/zclconf/go-cty/cty/convert",
			"revision": "709e4033eeb037dc543dbc2048065dfb814ce316",
			"revisionTime": "2018-01-06T05:58:34Z"
		},
		{
			"checksumSHA1": "TU21yqpRZdbEbH8pp4I5YsQa00E=",
			"path": "github.com/zclconf/go-cty/cty/function",
			"revision": "709e4033eeb037dc543dbc2048065dfb814ce316",
			"revisionTime": "2018-01-06T05:58:34Z"
		},
		{
			"checksumSHA1": "Ke4kpRBTSophcLSCrusR8XxSC0Y=",
			"path": "github.com/zclconf/go-cty/cty/function/stdlib",
			"revision": "709e4033eeb037dc543dbc2048065dfb814ce316",
			"revisionTime": "2018-01-06T05:58:34Z"
		},
		{
			"checksumSHA1": "tmCzwfNXOEB1sSO7TKVzilb2vjA=",
			"path": "github.com/zclconf/go-cty/cty/gocty",
			"revision": "709e4033eeb037dc543dbc2048065dfb814ce316",
			"revisionTime": "2018-01-06T05:58:34Z"
		},
		{
			"checksumSHA1": "1ApmO+Q33+Oem/3f6BU6sztJWNc=",
			"path": "github.com/zclconf/go-cty/cty/json",
			"revision": "709e4033eeb037dc543dbc2048065dfb814ce316",
			"revisionTime": "2018-01-06T05:58:34Z"
		},
		{
			"checksumSHA1": "gH4rRyzIQknMIXAJfpvC04KTsME=",
			"path": "github.com/zclconf/go-cty/cty/set",
			"revision": "709e4033eeb037dc543dbc2048065dfb814ce316",
			"revisionTime": "2018-01-06T05:58:34Z"
		},
		{
			"checksumSHA1": "YMy+HycowUA6XsIYKncgpckmlbQ=",
			"path": "go.opencensus.io",
			"revision": "6ce7b575fc2d218f79e0eb8b8dd72441df5f3b5d",
			"revisionTime": "2018-08-28T22:24:41Z"
		},
		{
			"checksumSHA1": "BhwWPIG9k2gelU3zEOkhKdedctk=",
			"path": "go.opencensus.io/internal",
			"revision": "6ce7b575fc2d218f79e0eb8b8dd72441df5f3b5d",
			"revisionTime": "2018-08-28T22:24:41Z"
		},
		{
			"checksumSHA1": "Vcwr4P/uIN4haoJPglU7liURepM=",
			"path": "go.opencensus.io/internal/tagencoding",
			"revision": "6ce7b575fc2d218f79e0eb8b8dd72441df5f3b5d",
			"revisionTime": "2018-08-28T22:24:41Z"
		},
		{
			"checksumSHA1": "14P3uAVmB8tYBI/dRv3E1vFiAGU=",
			"path": "go.opencensus.io/plugin/ocgrpc",
			"revision": "6ce7b575fc2d218f79e0eb8b8dd72441df5f3b5d",
			"revisionTime": "2018-08-28T22:24:41Z"
		},
		{
			"checksumSHA1": "Ge+1EL3NbBBteqXu8UvmZcWy4Og=",
			"path": "go.opencensus.io/plugin/ochttp",
			"revision": "6ce7b575fc2d218f79e0eb8b8dd72441df5f3b5d",
			"revisionTime": "2018-08-28T22:24:41Z"
		},
		{
			"checksumSHA1": "0OVZlXVUMGzf8ddlnjg2yMZI4ao=",
			"path": "go.opencensus.io/plugin/ochttp/propagation/b3",
			"revision": "6ce7b575fc2d218f79e0eb8b8dd72441df5f3b5d",
			"revisionTime": "2018-08-28T22:24:41Z"
		},
		{
			"checksumSHA1": "7cZ/4UEM4Hp18XgqFA7MPXc75Aw=",
			"path": "go.opencensus.io/stats",
			"revision": "6ce7b575fc2d218f79e0eb8b8dd72441df5f3b5d",
			"revisionTime": "2018-08-28T22:24:41Z"
		},
		{
			"checksumSHA1": "R0Glq4iKrvXHiHzbvt+5+Aqo6sY=",
			"path": "go.opencensus.io/stats/internal",
			"revision": "6ce7b575fc2d218f79e0eb8b8dd72441df5f3b5d",
			"revisionTime": "2018-08-28T22:24:41Z"
		},
		{
			"checksumSHA1": "J6bRPs+XZIM6U1tGYZthYpjxiKI=",
			"path": "go.opencensus.io/stats/view",
			"revision": "6ce7b575fc2d218f79e0eb8b8dd72441df5f3b5d",
			"revisionTime": "2018-08-28T22:24:41Z"
		},
		{
			"checksumSHA1": "VncCVu1IOAwNHrCGhgYzbZGmI3w=",
			"path": "go.opencensus.io/tag",
			"revision": "6ce7b575fc2d218f79e0eb8b8dd72441df5f3b5d",
			"revisionTime": "2018-08-28T22:24:41Z"
		},
		{
			"checksumSHA1": "RevboCMb3CDpJTXrkDcceVeyZyE=",
			"path": "go.opencensus.io/trace",
			"revision": "6ce7b575fc2d218f79e0eb8b8dd72441df5f3b5d",
			"revisionTime": "2018-08-28T22:24:41Z"
		},
		{
			"checksumSHA1": "0P3BycP6CFnFNRCnF4dTlMEJgEI=",
			"path": "go.opencensus.io/trace/internal",
			"revision": "6ce7b575fc2d218f79e0eb8b8dd72441df5f3b5d",
			"revisionTime": "2018-08-28T22:24:41Z"
		},
		{
			"checksumSHA1": "FHJParRi8f1GHO7Cx+lk3bMWBq0=",
			"path": "go.opencensus.io/trace/propagation",
			"revision": "6ce7b575fc2d218f79e0eb8b8dd72441df5f3b5d",
			"revisionTime": "2018-08-28T22:24:41Z"
		},
		{
			"checksumSHA1": "oCH3J96RWvO8W4xjix47PModpio=",
			"path": "golang.org/x/crypto/bcrypt",
			"revision": "614d502a4dac94afa3a6ce146bd1736da82514c6",
			"revisionTime": "2018-07-28T08:01:47Z"
		},
		{
			"checksumSHA1": "oVPHWesOmZ02vLq2fglGvf+AMgk=",
			"path": "golang.org/x/crypto/blowfish",
			"revision": "614d502a4dac94afa3a6ce146bd1736da82514c6",
			"revisionTime": "2018-07-28T08:01:47Z"
		},
		{
			"checksumSHA1": "TT1rac6kpQp2vz24m5yDGUNQ/QQ=",
			"path": "golang.org/x/crypto/cast5",
			"revision": "614d502a4dac94afa3a6ce146bd1736da82514c6",
			"revisionTime": "2018-07-28T08:01:47Z"
		},
		{
			"checksumSHA1": "IQkUIOnvlf0tYloFx9mLaXSvXWQ=",
			"path": "golang.org/x/crypto/curve25519",
			"revision": "614d502a4dac94afa3a6ce146bd1736da82514c6",
			"revisionTime": "2018-07-28T08:01:47Z"
		},
		{
			"checksumSHA1": "2LpxYGSf068307b7bhAuVjvzLLc=",
			"path": "golang.org/x/crypto/ed25519",
			"revision": "614d502a4dac94afa3a6ce146bd1736da82514c6",
			"revisionTime": "2018-07-28T08:01:47Z"
		},
		{
			"checksumSHA1": "0JTAFXPkankmWcZGQJGScLDiaN8=",
			"path": "golang.org/x/crypto/ed25519/internal/edwards25519",
			"revision": "614d502a4dac94afa3a6ce146bd1736da82514c6",
			"revisionTime": "2018-07-28T08:01:47Z"
		},
		{
			"checksumSHA1": "fhxj9uzosD3dQefNF5JuGJzGZwg=",
			"path": "golang.org/x/crypto/internal/chacha20",
			"revision": "614d502a4dac94afa3a6ce146bd1736da82514c6",
			"revisionTime": "2018-07-28T08:01:47Z"
		},
		{
			"checksumSHA1": "voGom9bAyXrZZkdtqCV41+U4iPo=",
			"path": "golang.org/x/crypto/internal/subtle",
			"revision": "614d502a4dac94afa3a6ce146bd1736da82514c6",
			"revisionTime": "2018-07-28T08:01:47Z"
		},
		{
			"checksumSHA1": "cgiUEv1KjkrbXQS9X8yLJUclFuc=",
			"path": "golang.org/x/crypto/openpgp",
			"revision": "614d502a4dac94afa3a6ce146bd1736da82514c6",
			"revisionTime": "2018-07-28T08:01:47Z"
		},
		{
			"checksumSHA1": "olOKkhrdkYQHZ0lf1orrFQPQrv4=",
			"path": "golang.org/x/crypto/openpgp/armor",
			"revision": "614d502a4dac94afa3a6ce146bd1736da82514c6",
			"revisionTime": "2018-07-28T08:01:47Z"
		},
		{
			"checksumSHA1": "eo/KtdjieJQXH7Qy+faXFcF70ME=",
			"path": "golang.org/x/crypto/openpgp/elgamal",
			"revision": "614d502a4dac94afa3a6ce146bd1736da82514c6",
			"revisionTime": "2018-07-28T08:01:47Z"
		},
		{
			"checksumSHA1": "rlxVSaGgqdAgwblsErxTxIfuGfg=",
			"path": "golang.org/x/crypto/openpgp/errors",
			"revision": "614d502a4dac94afa3a6ce146bd1736da82514c6",
			"revisionTime": "2018-07-28T08:01:47Z"
		},
		{
			"checksumSHA1": "djKW9IdTOrvFMK5VtIYjcsySer8=",
			"path": "golang.org/x/crypto/openpgp/packet",
			"revision": "614d502a4dac94afa3a6ce146bd1736da82514c6",
			"revisionTime": "2018-07-28T08:01:47Z"
		},
		{
			"checksumSHA1": "s2qT4UwvzBSkzXuiuMkowif1Olw=",
			"path": "golang.org/x/crypto/openpgp/s2k",
			"revision": "614d502a4dac94afa3a6ce146bd1736da82514c6",
			"revisionTime": "2018-07-28T08:01:47Z"
		},
		{
			"checksumSHA1": "vKbPb9fpjCdzuoOvajOJnYfHG2g=",
			"path": "golang.org/x/crypto/poly1305",
			"revision": "614d502a4dac94afa3a6ce146bd1736da82514c6",
			"revisionTime": "2018-07-28T08:01:47Z"
		},
		{
			"checksumSHA1": "zVyAf4OPyjBraXqRN2fwIBL4WvI=",
			"path": "golang.org/x/crypto/ssh",
			"revision": "614d502a4dac94afa3a6ce146bd1736da82514c6",
			"revisionTime": "2018-07-28T08:01:47Z"
		},
		{
			"checksumSHA1": "GtamqiJoL7PGHsN454AoffBFMa8=",
			"path": "golang.org/x/net/context",
			"revision": "8a410e7b638dca158bf9e766925842f6651ff828",
			"revisionTime": "2018-08-25T16:15:26Z"
		},
		{
			"checksumSHA1": "WHc3uByvGaMcnSoI21fhzYgbOgg=",
			"path": "golang.org/x/net/context/ctxhttp",
			"revision": "8a410e7b638dca158bf9e766925842f6651ff828",
			"revisionTime": "2018-08-25T16:15:26Z"
		},
		{
			"checksumSHA1": "YoSL8SntDoSNaUPB2PaPeOpU950=",
			"path": "golang.org/x/net/html",
			"revision": "8a410e7b638dca158bf9e766925842f6651ff828",
			"revisionTime": "2018-08-25T16:15:26Z"
		},
		{
			"checksumSHA1": "xwhqe/igHQrY3IhqDwzo6j7qpm8=",
			"path": "golang.org/x/net/html/atom",
			"revision": "8a410e7b638dca158bf9e766925842f6651ff828",
			"revisionTime": "2018-08-25T16:15:26Z"
		},
		{
			"checksumSHA1": "pCY4YtdNKVBYRbNvODjx8hj0hIs=",
			"path": "golang.org/x/net/http/httpguts",
			"revision": "8a410e7b638dca158bf9e766925842f6651ff828",
			"revisionTime": "2018-08-25T16:15:26Z"
		},
		{
			"checksumSHA1": "3p4xISa2iLZULxYfVsIUlHJ+PUk=",
			"path": "golang.org/x/net/http2",
			"revision": "8a410e7b638dca158bf9e766925842f6651ff828",
			"revisionTime": "2018-08-25T16:15:26Z"
		},
		{
			"checksumSHA1": "KZniwnfpWkaTPhUQDUTvgex/7y0=",
			"path": "golang.org/x/net/http2/hpack",
			"revision": "8a410e7b638dca158bf9e766925842f6651ff828",
			"revisionTime": "2018-08-25T16:15:26Z"
		},
		{
			"checksumSHA1": "RcrB7tgYS/GMW4QrwVdMOTNqIU8=",
			"path": "golang.org/x/net/idna",
			"revision": "8a410e7b638dca158bf9e766925842f6651ff828",
			"revisionTime": "2018-08-25T16:15:26Z"
		},
		{
			"checksumSHA1": "UxahDzW2v4mf/+aFxruuupaoIwo=",
			"path": "golang.org/x/net/internal/timeseries",
			"revision": "8a410e7b638dca158bf9e766925842f6651ff828",
			"revisionTime": "2018-08-25T16:15:26Z"
		},
		{
			"checksumSHA1": "6ckrK99wkirarIfFNX4+AHWBEHM=",
			"path": "golang.org/x/net/trace",
			"revision": "8a410e7b638dca158bf9e766925842f6651ff828",
			"revisionTime": "2018-08-25T16:15:26Z"
		},
		{
			"checksumSHA1": "j0z/2h06wsvTkGiLaZ5XFLbMKfo=",
			"path": "golang.org/x/oauth2",
			"revision": "d2e6202438beef2727060aa7cabdd924d92ebfd9",
			"revisionTime": "2018-08-21T21:02:52Z"
		},
		{
			"checksumSHA1": "z7mSaGccufg15ki2YPd+M5PlsUc=",
			"path": "golang.org/x/oauth2/google",
			"revision": "d2e6202438beef2727060aa7cabdd924d92ebfd9",
			"revisionTime": "2018-08-21T21:02:52Z"
		},
		{
			"checksumSHA1": "poHRaoNignP0fENM80CGtZAaxlc=",
			"path": "golang.org/x/oauth2/internal",
			"revision": "d2e6202438beef2727060aa7cabdd924d92ebfd9",
			"revisionTime": "2018-08-21T21:02:52Z"
		},
		{
			"checksumSHA1": "huVltYnXdRFDJLgp/ZP9IALzG7g=",
			"path": "golang.org/x/oauth2/jws",
			"revision": "d2e6202438beef2727060aa7cabdd924d92ebfd9",
			"revisionTime": "2018-08-21T21:02:52Z"
		},
		{
			"checksumSHA1": "QPndO4ODVdEBILRhJ6869UDAoHc=",
			"path": "golang.org/x/oauth2/jwt",
			"revision": "d2e6202438beef2727060aa7cabdd924d92ebfd9",
			"revisionTime": "2018-08-21T21:02:52Z"
		},
		{
			"checksumSHA1": "fg6cP5KbsnnxyZshqa32ZT9DgKk=",
			"path": "golang.org/x/sys/unix",
			"revision": "49385e6e15226593f68b26af201feec29d5bba22",
			"revisionTime": "2018-08-30T14:08:21Z"
		},
		{
			"checksumSHA1": "CbpjEkkOeh0fdM/V8xKDdI0AA88=",
			"path": "golang.org/x/text/secure/bidirule",
			"revision": "6e3c4e7365ddcc329f090f96e4348398f6310088",
			"revisionTime": "2018-08-07T15:59:08Z"
		},
		{
			"checksumSHA1": "ziMb9+ANGRJSSIuxYdRbA+cDRBQ=",
			"path": "golang.org/x/text/transform",
			"revision": "6e3c4e7365ddcc329f090f96e4348398f6310088",
			"revisionTime": "2018-08-07T15:59:08Z"
		},
		{
			"checksumSHA1": "Qw4qdlZHCnBurAPPrSt+EKPIngM=",
			"path": "golang.org/x/text/unicode/bidi",
			"revision": "6e3c4e7365ddcc329f090f96e4348398f6310088",
			"revisionTime": "2018-08-07T15:59:08Z"
		},
		{
			"checksumSHA1": "XJr6+rzzxASewSbC/SCStyGlmuw=",
			"path": "golang.org/x/text/unicode/norm",
			"revision": "6e3c4e7365ddcc329f090f96e4348398f6310088",
			"revisionTime": "2018-08-07T15:59:08Z"
		},
		{
			"checksumSHA1": "lzlJpE+9ckMsglkvm02A5gXM5CU=",
			"path": "google.golang.org/api/appengine/v1",
			"revision": "04bb50b6b83d0e72253821af8cf3252d8e866517",
			"revisionTime": "2018-11-02T01:57:16Z"
		},
		{
			"checksumSHA1": "n3cWSU0kXeaEQze3KDZFlNZl5kM=",
			"path": "google.golang.org/api/bigquery/v2",
			"revision": "04bb50b6b83d0e72253821af8cf3252d8e866517",
			"revisionTime": "2018-11-02T01:57:16Z"
		},
		{
			"checksumSHA1": "BMNNdTeP3YL68eLZqTaEvRtlD18=",
			"path": "google.golang.org/api/cloudbilling/v1",
			"revision": "04bb50b6b83d0e72253821af8cf3252d8e866517",
			"revisionTime": "2018-11-02T01:57:16Z"
		},
		{
			"checksumSHA1": "SazXPnuSpKAV+JQVb16RB2C+Vb4=",
			"path": "google.golang.org/api/cloudbuild/v1",
			"revision": "04bb50b6b83d0e72253821af8cf3252d8e866517",
			"revisionTime": "2018-11-02T01:57:16Z"
		},
		{
			"checksumSHA1": "v3PS7N61p7R14Qg08EFdDuUERQw=",
			"path": "google.golang.org/api/cloudfunctions/v1",
			"revision": "04bb50b6b83d0e72253821af8cf3252d8e866517",
			"revisionTime": "2018-11-02T01:57:16Z"
		},
		{
			"checksumSHA1": "ZmaJvT5IYWAwZs89bLVbssdc2nE=",
			"path": "google.golang.org/api/cloudiot/v1",
			"revision": "04bb50b6b83d0e72253821af8cf3252d8e866517",
			"revisionTime": "2018-11-02T01:57:16Z"
		},
		{
			"checksumSHA1": "a0+wTh7qUzM+Rsyujc6MbXF1mDo=",
			"path": "google.golang.org/api/cloudkms/v1",
			"revision": "04bb50b6b83d0e72253821af8cf3252d8e866517",
			"revisionTime": "2018-11-02T01:57:16Z"
		},
		{
			"checksumSHA1": "d6yN26t/o4j1z2zIFQ6uFZnDqGc=",
			"path": "google.golang.org/api/cloudresourcemanager/v1",
			"revision": "04bb50b6b83d0e72253821af8cf3252d8e866517",
			"revisionTime": "2018-11-02T01:57:16Z"
		},
		{
			"checksumSHA1": "HM2xRy/QFA+bDdgUra7AQs7qaM4=",
			"path": "google.golang.org/api/cloudresourcemanager/v2beta1",
			"revision": "04bb50b6b83d0e72253821af8cf3252d8e866517",
			"revisionTime": "2018-11-02T01:57:16Z"
		},
		{
			"checksumSHA1": "VOKqB8/mX6/OaA2oWY7D+gbQPXk=",
			"path": "google.golang.org/api/composer/v1",
			"revision": "04bb50b6b83d0e72253821af8cf3252d8e866517",
			"revisionTime": "2018-11-02T01:57:16Z"
		},
		{
			"checksumSHA1": "riJkCutClJE7HnOt09lgqmbjQL0=",
			"path": "google.golang.org/api/composer/v1beta1",
			"revision": "04bb50b6b83d0e72253821af8cf3252d8e866517",
			"revisionTime": "2018-11-02T01:57:16Z"
		},
		{
			"checksumSHA1": "UcV4Z5676i+kkBsC0CjvQfstvKs=",
			"path": "google.golang.org/api/compute/v0.beta",
			"revision": "04bb50b6b83d0e72253821af8cf3252d8e866517",
			"revisionTime": "2018-11-02T01:57:16Z"
		},
		{
			"checksumSHA1": "U7rRDhNN/vQ3tC+ruts/YZgNjBU=",
			"path": "google.golang.org/api/compute/v1",
			"revision": "04bb50b6b83d0e72253821af8cf3252d8e866517",
			"revisionTime": "2018-11-02T01:57:16Z"
		},
		{
			"checksumSHA1": "bo40lAnFnRJT1Br3Vl7cRjmSlys=",
			"path": "google.golang.org/api/container/v1",
			"revision": "04bb50b6b83d0e72253821af8cf3252d8e866517",
			"revisionTime": "2018-11-02T01:57:16Z"
		},
		{
			"checksumSHA1": "txX0Pz874q7orQm/eqphaPBxCC4=",
			"path": "google.golang.org/api/container/v1beta1",
			"revision": "04bb50b6b83d0e72253821af8cf3252d8e866517",
			"revisionTime": "2018-11-02T01:57:16Z"
		},
		{
			"checksumSHA1": "iDEy4t6NlgTucl27nk1vcmXtZ1s=",
			"path": "google.golang.org/api/dataflow/v1b3",
			"revision": "04bb50b6b83d0e72253821af8cf3252d8e866517",
			"revisionTime": "2018-11-02T01:57:16Z"
		},
		{
			"checksumSHA1": "eR6po3wl7I4QhJuC/iZ8sbddzPY=",
			"path": "google.golang.org/api/dataproc/v1",
			"revision": "04bb50b6b83d0e72253821af8cf3252d8e866517",
			"revisionTime": "2018-11-02T01:57:16Z"
		},
		{
			"checksumSHA1": "Ww7iqe5p3XaK2mWYsWjpRrObvZo=",
			"path": "google.golang.org/api/discovery/v1",
			"revision": "04bb50b6b83d0e72253821af8cf3252d8e866517",
			"revisionTime": "2018-11-02T01:57:16Z"
		},
		{
			"checksumSHA1": "MnOswzp9IyBAPOJXu4imVV6p+S8=",
			"path": "google.golang.org/api/dns/v1",
			"revision": "04bb50b6b83d0e72253821af8cf3252d8e866517",
			"revisionTime": "2018-11-02T01:57:16Z"
		},
		{
			"checksumSHA1": "CXNGSJD+kfyTe35XagEVRnUDUoA=",
			"path": "google.golang.org/api/dns/v1beta2",
			"revision": "04bb50b6b83d0e72253821af8cf3252d8e866517",
			"revisionTime": "2018-11-02T01:57:16Z"
		},
		{
			"checksumSHA1": "pQ8cpCoVnSBpbqRNdLIEWT27Ry8=",
			"path": "google.golang.org/api/file/v1beta1",
			"revision": "04bb50b6b83d0e72253821af8cf3252d8e866517",
			"revisionTime": "2018-11-02T01:57:16Z"
		},
		{
			"checksumSHA1": "sdBIpvPJTg/6SjFgFVcRhjlkz0s=",
			"path": "google.golang.org/api/gensupport",
			"revision": "04bb50b6b83d0e72253821af8cf3252d8e866517",
			"revisionTime": "2018-11-02T01:57:16Z"
		},
		{
			"checksumSHA1": "vN2q4J0jDKFQRGfFQ15cOSILz5s=",
			"path": "google.golang.org/api/googleapi",
			"revision": "04bb50b6b83d0e72253821af8cf3252d8e866517",
			"revisionTime": "2018-11-02T01:57:16Z"
		},
		{
			"checksumSHA1": "1K0JxrUfDqAB3MyRiU1LKjfHyf4=",
			"path": "google.golang.org/api/googleapi/internal/uritemplates",
			"revision": "04bb50b6b83d0e72253821af8cf3252d8e866517",
			"revisionTime": "2018-11-02T01:57:16Z"
		},
		{
			"checksumSHA1": "Mr2fXhMRzlQCgANFm91s536pG7E=",
			"path": "google.golang.org/api/googleapi/transport",
			"revision": "04bb50b6b83d0e72253821af8cf3252d8e866517",
			"revisionTime": "2018-11-02T01:57:16Z"
		},
		{
			"checksumSHA1": "qKQG89tzEPt9+a54Sb6kJTNQMds=",
			"path": "google.golang.org/api/iam/v1",
			"revision": "04bb50b6b83d0e72253821af8cf3252d8e866517",
			"revisionTime": "2018-11-02T01:57:16Z"
		},
		{
			"checksumSHA1": "Udn/2xRvKr6bjxdRE9x3Xr7I3+g=",
			"path": "google.golang.org/api/internal",
			"revision": "04bb50b6b83d0e72253821af8cf3252d8e866517",
			"revisionTime": "2018-11-02T01:57:16Z"
		},
		{
			"checksumSHA1": "zh9AcT6oNvhnOqb7w7njY48TkvI=",
			"path": "google.golang.org/api/iterator",
			"revision": "04bb50b6b83d0e72253821af8cf3252d8e866517",
			"revisionTime": "2018-11-02T01:57:16Z"
		},
		{
			"checksumSHA1": "gYHBOUUykcCTxG4S1KpYePQxpZg=",
			"path": "google.golang.org/api/logging/v2",
			"revision": "04bb50b6b83d0e72253821af8cf3252d8e866517",
			"revisionTime": "2018-11-02T01:57:16Z"
		},
		{
			"checksumSHA1": "UbkxTZQanhUNhfpC0TN8vYFIsho=",
			"path": "google.golang.org/api/option",
			"revision": "04bb50b6b83d0e72253821af8cf3252d8e866517",
			"revisionTime": "2018-11-02T01:57:16Z"
		},
		{
			"checksumSHA1": "r25WE/53cvtm4E/w3GAoeAPMADQ=",
			"path": "google.golang.org/api/pubsub/v1",
			"revision": "04bb50b6b83d0e72253821af8cf3252d8e866517",
			"revisionTime": "2018-11-02T01:57:16Z"
		},
		{
			"checksumSHA1": "rKuir52tTVC5HhWQselmrf3R36M=",
			"path": "google.golang.org/api/redis/v1beta1",
			"revision": "04bb50b6b83d0e72253821af8cf3252d8e866517",
			"revisionTime": "2018-11-02T01:57:16Z"
		},
		{
			"checksumSHA1": "aOjrh8hgcCQ8rKOhAneyi6UAkVQ=",
			"path": "google.golang.org/api/runtimeconfig/v1beta1",
			"revision": "04bb50b6b83d0e72253821af8cf3252d8e866517",
			"revisionTime": "2018-11-02T01:57:16Z"
		},
		{
			"checksumSHA1": "GSqtyGJPV/2O0gAJWwiDGjqveuY=",
			"path": "google.golang.org/api/servicemanagement/v1",
			"revision": "04bb50b6b83d0e72253821af8cf3252d8e866517",
			"revisionTime": "2018-11-02T01:57:16Z"
		},
		{
			"checksumSHA1": "C6yZPKPJ++I63oKYlXOc5wLUt/4=",
			"path": "google.golang.org/api/serviceusage/v1",
			"revision": "04bb50b6b83d0e72253821af8cf3252d8e866517",
			"revisionTime": "2018-11-02T01:57:16Z"
		},
		{
			"checksumSHA1": "0Qm0XW6gU2sXQL/rgNeU9MiQj4E=",
			"path": "google.golang.org/api/serviceusage/v1beta1",
			"revision": "04bb50b6b83d0e72253821af8cf3252d8e866517",
			"revisionTime": "2018-11-02T01:57:16Z"
		},
		{
			"checksumSHA1": "hhYMbk87VnGluPNpfxuSjl9fXhw=",
			"path": "google.golang.org/api/sourcerepo/v1",
			"revision": "04bb50b6b83d0e72253821af8cf3252d8e866517",
			"revisionTime": "2018-11-02T01:57:16Z"
		},
		{
			"checksumSHA1": "kmbyLlsem+mIdbjZOWUj1W6axoo=",
			"path": "google.golang.org/api/spanner/v1",
			"revision": "04bb50b6b83d0e72253821af8cf3252d8e866517",
			"revisionTime": "2018-11-02T01:57:16Z"
		},
		{
			"checksumSHA1": "sWV7hhtoU3y9xoSUyY0BC3f7E+Q=",
			"path": "google.golang.org/api/sqladmin/v1beta4",
			"revision": "04bb50b6b83d0e72253821af8cf3252d8e866517",
			"revisionTime": "2018-11-02T01:57:16Z"
		},
		{
			"checksumSHA1": "I2poVyp2twpLAT+V6sROyrULE/4=",
			"path": "google.golang.org/api/storage/v1",
			"revision": "04bb50b6b83d0e72253821af8cf3252d8e866517",
			"revisionTime": "2018-11-02T01:57:16Z"
		},
		{
<<<<<<< HEAD
			"checksumSHA1": "QPkkT8KKWYyCnhHkVzz7tplueuw=",
			"path": "google.golang.org/api/storagetransfer/v1",
			"revision": "f5c49d98d21cc639f7ba8c7e4b127e88ee2af7ed",
			"revisionTime": "2018-10-03T00:07:58Z"
		},
		{
			"checksumSHA1": "ff2VA6uoFKnT/k+NnsRQf9aHQGk=",
=======
			"checksumSHA1": "CrH0KDxD6oW5PyazQhXO5Ad3XZg=",
>>>>>>> 82aa20a8
			"path": "google.golang.org/api/transport",
			"revision": "04bb50b6b83d0e72253821af8cf3252d8e866517",
			"revisionTime": "2018-11-02T01:57:16Z"
		},
		{
			"checksumSHA1": "mdXIjUWhayrmF15vJMbB/1hnonY=",
			"path": "google.golang.org/api/transport/grpc",
			"revision": "04bb50b6b83d0e72253821af8cf3252d8e866517",
			"revisionTime": "2018-11-02T01:57:16Z"
		},
		{
			"checksumSHA1": "w5tLk5JestmTBkyD9iR1LOEji7s=",
			"path": "google.golang.org/api/transport/http",
			"revision": "04bb50b6b83d0e72253821af8cf3252d8e866517",
			"revisionTime": "2018-11-02T01:57:16Z"
		},
		{
			"checksumSHA1": "sJcKCvjPtoysqyelsB2CQzC5oQI=",
			"path": "google.golang.org/api/transport/http/internal/propagation",
			"revision": "04bb50b6b83d0e72253821af8cf3252d8e866517",
			"revisionTime": "2018-11-02T01:57:16Z"
		},
		{
			"checksumSHA1": "Rw0Fk/K5OCGiyOJYAvrd/RZtwBw=",
			"path": "google.golang.org/appengine",
			"revision": "03cac3b07182cfb08c0d0c0b6ee72a1ceb151c92",
			"revisionTime": "2018-08-27T17:01:13Z"
		},
		{
			"checksumSHA1": "BviipA9Xz7jaU5uO3ll7UnFyHM8=",
			"path": "google.golang.org/appengine/internal",
			"revision": "03cac3b07182cfb08c0d0c0b6ee72a1ceb151c92",
			"revisionTime": "2018-08-27T17:01:13Z"
		},
		{
			"checksumSHA1": "GyzSDzUj78G9nyNhmlFGg5IufHc=",
			"path": "google.golang.org/appengine/internal/app_identity",
			"revision": "03cac3b07182cfb08c0d0c0b6ee72a1ceb151c92",
			"revisionTime": "2018-08-27T17:01:13Z"
		},
		{
			"checksumSHA1": "5PakGXEgSbyFptkhGO8MnGf7uH0=",
			"path": "google.golang.org/appengine/internal/base",
			"revision": "03cac3b07182cfb08c0d0c0b6ee72a1ceb151c92",
			"revisionTime": "2018-08-27T17:01:13Z"
		},
		{
			"checksumSHA1": "3DZ+Ah5hFQb1/nh1+li2VE+kkfk=",
			"path": "google.golang.org/appengine/internal/datastore",
			"revision": "03cac3b07182cfb08c0d0c0b6ee72a1ceb151c92",
			"revisionTime": "2018-08-27T17:01:13Z"
		},
		{
			"checksumSHA1": "HJQ4JM9YWfwIe4vmAgXC7J/1T3E=",
			"path": "google.golang.org/appengine/internal/log",
			"revision": "03cac3b07182cfb08c0d0c0b6ee72a1ceb151c92",
			"revisionTime": "2018-08-27T17:01:13Z"
		},
		{
			"checksumSHA1": "rPcVt7Td1StpB6Z9DiShhu753PM=",
			"path": "google.golang.org/appengine/internal/modules",
			"revision": "03cac3b07182cfb08c0d0c0b6ee72a1ceb151c92",
			"revisionTime": "2018-08-27T17:01:13Z"
		},
		{
			"checksumSHA1": "hApgRLSl7w9XG2waJxdH/o0A398=",
			"path": "google.golang.org/appengine/internal/remote_api",
			"revision": "03cac3b07182cfb08c0d0c0b6ee72a1ceb151c92",
			"revisionTime": "2018-08-27T17:01:13Z"
		},
		{
			"checksumSHA1": "NdHCVtSqt8XvxDzBZIrHusPFZco=",
			"path": "google.golang.org/genproto/googleapis/api",
			"revision": "c66870c02cf823ceb633bcd05be3c7cda29976f4",
			"revisionTime": "2018-08-17T15:16:27Z"
		},
		{
			"checksumSHA1": "YNqziavfZHurG6wrwR5Uf9SnI4s=",
			"path": "google.golang.org/genproto/googleapis/api/annotations",
			"revision": "c66870c02cf823ceb633bcd05be3c7cda29976f4",
			"revisionTime": "2018-08-17T15:16:27Z"
		},
		{
			"checksumSHA1": "/mivzME0KwsLZ1dVoV2aNt2UO28=",
			"path": "google.golang.org/genproto/googleapis/api/label",
			"revision": "c66870c02cf823ceb633bcd05be3c7cda29976f4",
			"revisionTime": "2018-08-17T15:16:27Z"
		},
		{
			"checksumSHA1": "77zcT7v27P1KHPZezRl13fI5AUE=",
			"path": "google.golang.org/genproto/googleapis/api/metric",
			"revision": "c66870c02cf823ceb633bcd05be3c7cda29976f4",
			"revisionTime": "2018-08-17T15:16:27Z"
		},
		{
			"checksumSHA1": "OTna/Ww50PmQslDRRXTRczJGefM=",
			"path": "google.golang.org/genproto/googleapis/api/monitoredres",
			"revision": "c66870c02cf823ceb633bcd05be3c7cda29976f4",
			"revisionTime": "2018-08-17T15:16:27Z"
		},
		{
			"checksumSHA1": "LHa09YaS04vY06dueL8bd8bVlaA=",
			"path": "google.golang.org/genproto/googleapis/api/serviceconfig",
			"revision": "c66870c02cf823ceb633bcd05be3c7cda29976f4",
			"revisionTime": "2018-08-17T15:16:27Z"
		},
		{
			"checksumSHA1": "A5LP0Uds5zgAJ6Yee40+WwSKAqY=",
			"path": "google.golang.org/genproto/googleapis/bigtable/admin/v2",
			"revision": "c66870c02cf823ceb633bcd05be3c7cda29976f4",
			"revisionTime": "2018-08-17T15:16:27Z"
		},
		{
			"checksumSHA1": "gEQY9qeQaUOUeCuVf/RQ0JlA5R0=",
			"path": "google.golang.org/genproto/googleapis/bigtable/v2",
			"revision": "c66870c02cf823ceb633bcd05be3c7cda29976f4",
			"revisionTime": "2018-08-17T15:16:27Z"
		},
		{
			"checksumSHA1": "PhCTccjTEHHwnwxd8MvQyUdba4Q=",
			"path": "google.golang.org/genproto/googleapis/iam/v1",
			"revision": "c66870c02cf823ceb633bcd05be3c7cda29976f4",
			"revisionTime": "2018-08-17T15:16:27Z"
		},
		{
			"checksumSHA1": "cOyfDpon7EwyJusIBRLg7SeP3iY=",
			"path": "google.golang.org/genproto/googleapis/longrunning",
			"revision": "c66870c02cf823ceb633bcd05be3c7cda29976f4",
			"revisionTime": "2018-08-17T15:16:27Z"
		},
		{
			"checksumSHA1": "oUD15OBRSXt0t4P0s6HMjH/+iQo=",
			"path": "google.golang.org/genproto/googleapis/rpc/status",
			"revision": "c66870c02cf823ceb633bcd05be3c7cda29976f4",
			"revisionTime": "2018-08-17T15:16:27Z"
		},
		{
			"checksumSHA1": "E+YXwkcEwsM51hM9/5XzwvWNs8w=",
			"path": "google.golang.org/genproto/protobuf/api",
			"revision": "c66870c02cf823ceb633bcd05be3c7cda29976f4",
			"revisionTime": "2018-08-17T15:16:27Z"
		},
		{
			"checksumSHA1": "nqnnm6YjyqMt33FmtYC9GbOaHiA=",
			"path": "google.golang.org/genproto/protobuf/field_mask",
			"revision": "c66870c02cf823ceb633bcd05be3c7cda29976f4",
			"revisionTime": "2018-08-17T15:16:27Z"
		},
		{
			"checksumSHA1": "2Lj04IBqVpCjAe9129qOQbM5eQ0=",
			"path": "google.golang.org/genproto/protobuf/ptype",
			"revision": "c66870c02cf823ceb633bcd05be3c7cda29976f4",
			"revisionTime": "2018-08-17T15:16:27Z"
		},
		{
			"checksumSHA1": "n1v20y3QZY1Lhe92yUK6MqW22ww=",
			"path": "google.golang.org/genproto/protobuf/source_context",
			"revision": "c66870c02cf823ceb633bcd05be3c7cda29976f4",
			"revisionTime": "2018-08-17T15:16:27Z"
		},
		{
			"checksumSHA1": "xZ8HutLCvfcw/F/AfnG/zc3U2BI=",
			"path": "google.golang.org/grpc",
			"revision": "da7e20b83ed88b8423d1eb0a8ef5d54c4c25eeb0",
			"revisionTime": "2018-08-29T18:01:36Z"
		},
		{
			"checksumSHA1": "B+kZFVP8zRiQMpoEb39Mp2oSmqg=",
			"path": "google.golang.org/grpc/balancer",
			"revision": "da7e20b83ed88b8423d1eb0a8ef5d54c4c25eeb0",
			"revisionTime": "2018-08-29T18:01:36Z"
		},
		{
			"checksumSHA1": "lw+L836hLeH8+//le+C+ycddCCU=",
			"path": "google.golang.org/grpc/balancer/base",
			"revision": "da7e20b83ed88b8423d1eb0a8ef5d54c4c25eeb0",
			"revisionTime": "2018-08-29T18:01:36Z"
		},
		{
			"checksumSHA1": "DJ1AtOk4Pu7bqtUMob95Hw8HPNw=",
			"path": "google.golang.org/grpc/balancer/roundrobin",
			"revision": "da7e20b83ed88b8423d1eb0a8ef5d54c4c25eeb0",
			"revisionTime": "2018-08-29T18:01:36Z"
		},
		{
			"checksumSHA1": "R3tuACGAPyK4lr+oSNt1saUzC0M=",
			"path": "google.golang.org/grpc/codes",
			"revision": "da7e20b83ed88b8423d1eb0a8ef5d54c4c25eeb0",
			"revisionTime": "2018-08-29T18:01:36Z"
		},
		{
			"checksumSHA1": "XH2WYcDNwVO47zYShREJjcYXm0Y=",
			"path": "google.golang.org/grpc/connectivity",
			"revision": "da7e20b83ed88b8423d1eb0a8ef5d54c4c25eeb0",
			"revisionTime": "2018-08-29T18:01:36Z"
		},
		{
			"checksumSHA1": "wA6y5rkH1v4bWBe5M1r/Hdtgma4=",
			"path": "google.golang.org/grpc/credentials",
			"revision": "da7e20b83ed88b8423d1eb0a8ef5d54c4c25eeb0",
			"revisionTime": "2018-08-29T18:01:36Z"
		},
		{
			"checksumSHA1": "QbufP1o0bXrtd5XecqdRCK/Vl0M=",
			"path": "google.golang.org/grpc/credentials/oauth",
			"revision": "da7e20b83ed88b8423d1eb0a8ef5d54c4c25eeb0",
			"revisionTime": "2018-08-29T18:01:36Z"
		},
		{
			"checksumSHA1": "cfLb+pzWB+Glwp82rgfcEST1mv8=",
			"path": "google.golang.org/grpc/encoding",
			"revision": "da7e20b83ed88b8423d1eb0a8ef5d54c4c25eeb0",
			"revisionTime": "2018-08-29T18:01:36Z"
		},
		{
			"checksumSHA1": "LKKkn7EYA+Do9Qwb2/SUKLFNxoo=",
			"path": "google.golang.org/grpc/encoding/proto",
			"revision": "da7e20b83ed88b8423d1eb0a8ef5d54c4c25eeb0",
			"revisionTime": "2018-08-29T18:01:36Z"
		},
		{
			"checksumSHA1": "ZPPSFisPDz2ANO4FBZIft+fRxyk=",
			"path": "google.golang.org/grpc/grpclog",
			"revision": "da7e20b83ed88b8423d1eb0a8ef5d54c4c25eeb0",
			"revisionTime": "2018-08-29T18:01:36Z"
		},
		{
			"checksumSHA1": "8uLpHZuwD6Ug/QlvN94QyHaOack=",
			"path": "google.golang.org/grpc/internal",
			"revision": "da7e20b83ed88b8423d1eb0a8ef5d54c4c25eeb0",
			"revisionTime": "2018-08-29T18:01:36Z"
		},
		{
			"checksumSHA1": "uDJA7QK2iGnEwbd9TPqkLaM+xuU=",
			"path": "google.golang.org/grpc/internal/backoff",
			"revision": "da7e20b83ed88b8423d1eb0a8ef5d54c4c25eeb0",
			"revisionTime": "2018-08-29T18:01:36Z"
		},
		{
			"checksumSHA1": "fvj+rPmX5++NHHTTwG9gHlTEGow=",
			"path": "google.golang.org/grpc/internal/channelz",
			"revision": "da7e20b83ed88b8423d1eb0a8ef5d54c4c25eeb0",
			"revisionTime": "2018-08-29T18:01:36Z"
		},
		{
			"checksumSHA1": "5dFUCEaPjKwza9kwKqgljp8ckU4=",
			"path": "google.golang.org/grpc/internal/envconfig",
			"revision": "da7e20b83ed88b8423d1eb0a8ef5d54c4c25eeb0",
			"revisionTime": "2018-08-29T18:01:36Z"
		},
		{
			"checksumSHA1": "70gndc/uHwyAl3D45zqp7vyHWlo=",
			"path": "google.golang.org/grpc/internal/grpcrand",
			"revision": "da7e20b83ed88b8423d1eb0a8ef5d54c4c25eeb0",
			"revisionTime": "2018-08-29T18:01:36Z"
		},
		{
			"checksumSHA1": "nLDJB8uGb0saz65SbDIOhGY70gg=",
			"path": "google.golang.org/grpc/internal/transport",
			"revision": "da7e20b83ed88b8423d1eb0a8ef5d54c4c25eeb0",
			"revisionTime": "2018-08-29T18:01:36Z"
		},
		{
			"checksumSHA1": "hcuHgKp8W0wIzoCnNfKI8NUss5o=",
			"path": "google.golang.org/grpc/keepalive",
			"revision": "da7e20b83ed88b8423d1eb0a8ef5d54c4c25eeb0",
			"revisionTime": "2018-08-29T18:01:36Z"
		},
		{
			"checksumSHA1": "OjIAi5AzqlQ7kLtdAyjvdgMf6hc=",
			"path": "google.golang.org/grpc/metadata",
			"revision": "da7e20b83ed88b8423d1eb0a8ef5d54c4c25eeb0",
			"revisionTime": "2018-08-29T18:01:36Z"
		},
		{
			"checksumSHA1": "VvGBoawND0urmYDy11FT+U1IHtU=",
			"path": "google.golang.org/grpc/naming",
			"revision": "da7e20b83ed88b8423d1eb0a8ef5d54c4c25eeb0",
			"revisionTime": "2018-08-29T18:01:36Z"
		},
		{
			"checksumSHA1": "n5EgDdBqFMa2KQFhtl+FF/4gIFo=",
			"path": "google.golang.org/grpc/peer",
			"revision": "da7e20b83ed88b8423d1eb0a8ef5d54c4c25eeb0",
			"revisionTime": "2018-08-29T18:01:36Z"
		},
		{
			"checksumSHA1": "GEq6wwE1qWLmkaM02SjxBmmnHDo=",
			"path": "google.golang.org/grpc/resolver",
			"revision": "da7e20b83ed88b8423d1eb0a8ef5d54c4c25eeb0",
			"revisionTime": "2018-08-29T18:01:36Z"
		},
		{
			"checksumSHA1": "3aaLCpBkkCNQvVPHyvPi+G0vnQI=",
			"path": "google.golang.org/grpc/resolver/dns",
			"revision": "da7e20b83ed88b8423d1eb0a8ef5d54c4c25eeb0",
			"revisionTime": "2018-08-29T18:01:36Z"
		},
		{
			"checksumSHA1": "zs9M4xE8Lyg4wvuYvR00XoBxmuw=",
			"path": "google.golang.org/grpc/resolver/passthrough",
			"revision": "da7e20b83ed88b8423d1eb0a8ef5d54c4c25eeb0",
			"revisionTime": "2018-08-29T18:01:36Z"
		},
		{
			"checksumSHA1": "YclPgme2gT3S0hTkHVdE1zAxJdo=",
			"path": "google.golang.org/grpc/stats",
			"revision": "da7e20b83ed88b8423d1eb0a8ef5d54c4c25eeb0",
			"revisionTime": "2018-08-29T18:01:36Z"
		},
		{
			"checksumSHA1": "t/NhHuykWsxY0gEBd2WIv5RVBK8=",
			"path": "google.golang.org/grpc/status",
			"revision": "da7e20b83ed88b8423d1eb0a8ef5d54c4c25eeb0",
			"revisionTime": "2018-08-29T18:01:36Z"
		},
		{
			"checksumSHA1": "qvArRhlrww5WvRmbyMF2mUfbJew=",
			"path": "google.golang.org/grpc/tap",
			"revision": "da7e20b83ed88b8423d1eb0a8ef5d54c4c25eeb0",
			"revisionTime": "2018-08-29T18:01:36Z"
		},
		{
			"checksumSHA1": "wICWAGQfZcHD2y0dHesz9R2YSiw=",
			"path": "k8s.io/kubernetes/pkg/apimachinery",
			"revision": "b0b7a323cc5a4a2019b2e9520c21c7830b7f708e",
			"revisionTime": "2017-04-03T20:32:25Z",
			"version": "v1.6.1",
			"versionExact": "v1.6.1"
		}
	],
	"rootPath": "github.com/terraform-providers/terraform-provider-google"
}<|MERGE_RESOLUTION|>--- conflicted
+++ resolved
@@ -1609,17 +1609,14 @@
 			"revisionTime": "2018-11-02T01:57:16Z"
 		},
 		{
-<<<<<<< HEAD
 			"checksumSHA1": "QPkkT8KKWYyCnhHkVzz7tplueuw=",
 			"path": "google.golang.org/api/storagetransfer/v1",
 			"revision": "f5c49d98d21cc639f7ba8c7e4b127e88ee2af7ed",
 			"revisionTime": "2018-10-03T00:07:58Z"
 		},
 		{
-			"checksumSHA1": "ff2VA6uoFKnT/k+NnsRQf9aHQGk=",
-=======
 			"checksumSHA1": "CrH0KDxD6oW5PyazQhXO5Ad3XZg=",
->>>>>>> 82aa20a8
+
 			"path": "google.golang.org/api/transport",
 			"revision": "04bb50b6b83d0e72253821af8cf3252d8e866517",
 			"revisionTime": "2018-11-02T01:57:16Z"
