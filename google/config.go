--- conflicted
+++ resolved
@@ -90,11 +90,8 @@
 	clientBigQuery               *bigquery.Service
 	clientCloudFunctions         *cloudfunctions.Service
 	clientCloudIoT               *cloudiot.Service
-<<<<<<< HEAD
+	clientAppEngine              *appengine.APIService
 	clientStorageTransfer        *storagetransfer.Service
-=======
-	clientAppEngine              *appengine.APIService
->>>>>>> 504e83f0
 
 	bigtableClientFactory *BigtableClientFactory
 }
@@ -368,28 +365,26 @@
 	}
 	c.clientCloudIoT.UserAgent = userAgent
 
-<<<<<<< HEAD
+	log.Printf("[INFO] Instantiating App Engine Client...")
+	c.clientAppEngine, err = appengine.New(client)
+	if err != nil {
+		return err
+	}
+	c.clientAppEngine.UserAgent = userAgent
+
+	log.Printf("[INFO] Instantiating Cloud Composer Client...")
+	c.clientComposer, err = composer.New(client)
+	if err != nil {
+		return err
+	}
+	c.clientComposer.UserAgent = userAgent
+
 	log.Printf("[INFO] Instantiating Google Cloud Data Transfer Client...")
 	c.clientStorageTransfer, err = storagetransfer.New(client)
 	if err != nil {
 		return err
 	}
 	c.clientStorageTransfer.UserAgent = userAgent
-=======
-	log.Printf("[INFO] Instantiating App Engine Client...")
-	c.clientAppEngine, err = appengine.New(client)
-	if err != nil {
-		return err
-	}
-	c.clientAppEngine.UserAgent = userAgent
-
-	log.Printf("[INFO] Instantiating Cloud Composer Client...")
-	c.clientComposer, err = composer.New(client)
-	if err != nil {
-		return err
-	}
-	c.clientComposer.UserAgent = userAgent
->>>>>>> 504e83f0
 
 	return nil
 }
