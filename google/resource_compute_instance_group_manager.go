package google

import (
	"fmt"
	"log"
	"strings"
	"time"

	"github.com/hashicorp/terraform/helper/resource"
	"github.com/hashicorp/terraform/helper/schema"
	"github.com/hashicorp/terraform/helper/validation"

	computeBeta "google.golang.org/api/compute/v0.beta"
	"google.golang.org/api/compute/v1"
)

func resourceComputeInstanceGroupManager() *schema.Resource {
	return &schema.Resource{
		Create: resourceComputeInstanceGroupManagerCreate,
		Read:   resourceComputeInstanceGroupManagerRead,
		Update: resourceComputeInstanceGroupManagerUpdate,
		Delete: resourceComputeInstanceGroupManagerDelete,
		Importer: &schema.ResourceImporter{
			State: resourceInstanceGroupManagerStateImporter,
		},

		Schema: map[string]*schema.Schema{
			"base_instance_name": &schema.Schema{
				Type:     schema.TypeString,
				Required: true,
				ForceNew: true,
			},

			"instance_template": &schema.Schema{
				Type:             schema.TypeString,
				Optional:         true,
				DiffSuppressFunc: compareSelfLinkRelativePaths,
			},

			"version": &schema.Schema{
<<<<<<< HEAD
				Type:       schema.TypeList,
				Optional:   true,
				Computed:   true,
				Deprecated: "Use the instance_group_manager resource in the google-beta provider instead. See https://terraform.io/docs/providers/google/provider-versions.html for more details.",
=======
				Deprecated: "This field is in beta and will be removed from this provider. Use it in the the google-beta provider instead. See https://terraform.io/docs/providers/google/provider_versions.html for more details.",
				Type:       schema.TypeList,
				Optional:   true,
				Computed:   true,
>>>>>>> e4299698
				Elem: &schema.Resource{
					Schema: map[string]*schema.Schema{
						"name": &schema.Schema{
							Type:     schema.TypeString,
							Required: true,
						},

						"instance_template": &schema.Schema{
							Type:             schema.TypeString,
							Required:         true,
							DiffSuppressFunc: compareSelfLinkRelativePaths,
						},

						"target_size": &schema.Schema{
							Type:     schema.TypeList,
							Optional: true,
							MaxItems: 1,
							Elem: &schema.Resource{
								Schema: map[string]*schema.Schema{
									"fixed": &schema.Schema{
										Type:     schema.TypeInt,
										Optional: true,
									},

									"percent": &schema.Schema{
										Type:         schema.TypeInt,
										Optional:     true,
										ValidateFunc: validation.IntBetween(0, 100),
									},
								},
							},
						},
					},
				},
			},

			"name": &schema.Schema{
				Type:     schema.TypeString,
				Required: true,
				ForceNew: true,
			},

			"zone": &schema.Schema{
				Type:     schema.TypeString,
				Optional: true,
				Computed: true,
				ForceNew: true,
			},

			"description": &schema.Schema{
				Type:     schema.TypeString,
				Optional: true,
				ForceNew: true,
			},

			"fingerprint": &schema.Schema{
				Type:     schema.TypeString,
				Computed: true,
			},

			"instance_group": &schema.Schema{
				Type:     schema.TypeString,
				Computed: true,
			},

			"named_port": &schema.Schema{
				Type:     schema.TypeList,
				Optional: true,
				Elem: &schema.Resource{
					Schema: map[string]*schema.Schema{
						"name": &schema.Schema{
							Type:     schema.TypeString,
							Required: true,
						},

						"port": &schema.Schema{
							Type:     schema.TypeInt,
							Required: true,
						},
					},
				},
			},

			"project": &schema.Schema{
				Type:     schema.TypeString,
				Optional: true,
				ForceNew: true,
				Computed: true,
			},

			"self_link": &schema.Schema{
				Type:     schema.TypeString,
				Computed: true,
			},

			"update_strategy": &schema.Schema{
				Type:         schema.TypeString,
				Optional:     true,
				Default:      "REPLACE",
				ValidateFunc: validation.StringInSlice([]string{"RESTART", "NONE", "ROLLING_UPDATE", "REPLACE"}, false),
				DiffSuppressFunc: func(key, old, new string, d *schema.ResourceData) bool {
					if old == "REPLACE" && new == "RESTART" {
						return true
					}
					if old == "RESTART" && new == "REPLACE" {
						return true
					}
					return false
				},
			},

			"target_pools": &schema.Schema{
				Type:     schema.TypeSet,
				Optional: true,
				Elem: &schema.Schema{
					Type: schema.TypeString,
				},
				Set: selfLinkRelativePathHash,
			},

			"target_size": &schema.Schema{
				Type:     schema.TypeInt,
				Computed: true,
				Optional: true,
			},

			"auto_healing_policies": &schema.Schema{
<<<<<<< HEAD
				Type:       schema.TypeList,
				Optional:   true,
				MaxItems:   1,
				Deprecated: "Use the instance_group_manager resource in the google-beta provider instead. See https://terraform.io/docs/providers/google/provider-versions.html for more details.",
=======
				Deprecated: "This field is in beta and will be removed from this provider. Use it in the the google-beta provider instead. See https://terraform.io/docs/providers/google/provider_versions.html for more details.",
				Type:       schema.TypeList,
				Optional:   true,
				MaxItems:   1,
>>>>>>> e4299698
				Elem: &schema.Resource{
					Schema: map[string]*schema.Schema{
						"health_check": &schema.Schema{
							Type:             schema.TypeString,
							Required:         true,
							DiffSuppressFunc: compareSelfLinkRelativePaths,
						},

						"initial_delay_sec": &schema.Schema{
							Type:         schema.TypeInt,
							Required:     true,
							ValidateFunc: validation.IntBetween(0, 3600),
						},
					},
				},
			},

			"rolling_update_policy": &schema.Schema{
<<<<<<< HEAD
				Type:       schema.TypeList,
				Optional:   true,
				MaxItems:   1,
				Deprecated: "Use the instance_group_manager resource in the google-beta provider instead. See https://terraform.io/docs/providers/google/provider-versions.html for more details.",
=======
				Deprecated: "This field is in beta and will be removed from this provider. Use it in the the google-beta provider instead. See https://terraform.io/docs/providers/google/provider_versions.html for more details.",
				Type:       schema.TypeList,
				Optional:   true,
				MaxItems:   1,
>>>>>>> e4299698
				Elem: &schema.Resource{
					Schema: map[string]*schema.Schema{
						"minimal_action": &schema.Schema{
							Type:         schema.TypeString,
							Required:     true,
							ValidateFunc: validation.StringInSlice([]string{"RESTART", "REPLACE"}, false),
						},

						"type": &schema.Schema{
							Type:         schema.TypeString,
							Required:     true,
							ValidateFunc: validation.StringInSlice([]string{"OPPORTUNISTIC", "PROACTIVE"}, false),
						},

						"max_surge_fixed": &schema.Schema{
							Type:          schema.TypeInt,
							Optional:      true,
							Default:       1,
							ConflictsWith: []string{"rolling_update_policy.0.max_surge_percent"},
						},

						"max_surge_percent": &schema.Schema{
							Type:          schema.TypeInt,
							Optional:      true,
							ConflictsWith: []string{"rolling_update_policy.0.max_surge_fixed"},
							ValidateFunc:  validation.IntBetween(0, 100),
						},

						"max_unavailable_fixed": &schema.Schema{
							Type:          schema.TypeInt,
							Optional:      true,
							Default:       1,
							ConflictsWith: []string{"rolling_update_policy.0.max_unavailable_percent"},
						},

						"max_unavailable_percent": &schema.Schema{
							Type:          schema.TypeInt,
							Optional:      true,
							ConflictsWith: []string{"rolling_update_policy.0.max_unavailable_fixed"},
							ValidateFunc:  validation.IntBetween(0, 100),
						},

						"min_ready_sec": &schema.Schema{
							Type:         schema.TypeInt,
							Optional:     true,
							ValidateFunc: validation.IntBetween(0, 3600),
						},
					},
				},
			},

			"wait_for_instances": &schema.Schema{
				Type:     schema.TypeBool,
				Optional: true,
				Default:  false,
			},
		},
	}
}

func getNamedPorts(nps []interface{}) []*compute.NamedPort {
	namedPorts := make([]*compute.NamedPort, 0, len(nps))
	for _, v := range nps {
		np := v.(map[string]interface{})
		namedPorts = append(namedPorts, &compute.NamedPort{
			Name: np["name"].(string),
			Port: int64(np["port"].(int)),
		})
	}

	return namedPorts
}

func getNamedPortsBeta(nps []interface{}) []*computeBeta.NamedPort {
	namedPorts := make([]*computeBeta.NamedPort, 0, len(nps))
	for _, v := range nps {
		np := v.(map[string]interface{})
		namedPorts = append(namedPorts, &computeBeta.NamedPort{
			Name: np["name"].(string),
			Port: int64(np["port"].(int)),
		})
	}

	return namedPorts
}

func resourceComputeInstanceGroupManagerCreate(d *schema.ResourceData, meta interface{}) error {
	config := meta.(*Config)

	project, err := getProject(d, config)
	if err != nil {
		return err
	}

	zone, err := getZone(d, config)
	if err != nil {
		return err
	}

	if _, ok := d.GetOk("rolling_update_policy"); d.Get("update_strategy") == "ROLLING_UPDATE" && !ok {
		return fmt.Errorf("[rolling_update_policy] must be set when 'update_strategy' is set to 'ROLLING_UPDATE'")
	}

	// Build the parameter
	manager := &computeBeta.InstanceGroupManager{
		Name:                d.Get("name").(string),
		Description:         d.Get("description").(string),
		BaseInstanceName:    d.Get("base_instance_name").(string),
		InstanceTemplate:    d.Get("instance_template").(string),
		TargetSize:          int64(d.Get("target_size").(int)),
		NamedPorts:          getNamedPortsBeta(d.Get("named_port").([]interface{})),
		TargetPools:         convertStringSet(d.Get("target_pools").(*schema.Set)),
		AutoHealingPolicies: expandAutoHealingPolicies(d.Get("auto_healing_policies").([]interface{})),
		Versions:            expandVersions(d.Get("version").([]interface{})),
		// Force send TargetSize to allow a value of 0.
		ForceSendFields: []string{"TargetSize"},
	}

	log.Printf("[DEBUG] InstanceGroupManager insert request: %#v", manager)
	op, err := config.clientComputeBeta.InstanceGroupManagers.Insert(
		project, zone, manager).Do()

	if err != nil {
		return fmt.Errorf("Error creating InstanceGroupManager: %s", err)
	}

	// It probably maybe worked, so store the ID now
	d.SetId(manager.Name)

	// Wait for the operation to complete
	err = computeSharedOperationWait(config.clientCompute, op, project, "Creating InstanceGroupManager")
	if err != nil {
		return err
	}

	return resourceComputeInstanceGroupManagerRead(d, meta)
}

func flattenNamedPortsBeta(namedPorts []*computeBeta.NamedPort) []map[string]interface{} {
	result := make([]map[string]interface{}, 0, len(namedPorts))
	for _, namedPort := range namedPorts {
		namedPortMap := make(map[string]interface{})
		namedPortMap["name"] = namedPort.Name
		namedPortMap["port"] = namedPort.Port
		result = append(result, namedPortMap)
	}
	return result

}

func flattenVersions(versions []*computeBeta.InstanceGroupManagerVersion) []map[string]interface{} {
	result := make([]map[string]interface{}, 0, len(versions))
	for _, version := range versions {
		versionMap := make(map[string]interface{})
		versionMap["name"] = version.Name
		versionMap["instance_template"] = ConvertSelfLinkToV1(version.InstanceTemplate)
		versionMap["target_size"] = flattenFixedOrPercent(version.TargetSize)
		result = append(result, versionMap)
	}

	return result
}

func flattenFixedOrPercent(fixedOrPercent *computeBeta.FixedOrPercent) []map[string]interface{} {
	result := make(map[string]interface{})
	if value := fixedOrPercent.Percent; value > 0 {
		result["percent"] = value
	} else if value := fixedOrPercent.Fixed; value > 0 {
		result["fixed"] = fixedOrPercent.Fixed
	} else {
		return []map[string]interface{}{}
	}
	return []map[string]interface{}{result}
}

func getManager(d *schema.ResourceData, meta interface{}) (*computeBeta.InstanceGroupManager, error) {
	config := meta.(*Config)

	project, err := getProject(d, config)
	if err != nil {
		return nil, err
	}

	region, err := getRegion(d, config)
	if err != nil {
		return nil, err
	}

	getInstanceGroupManager := func(zone string) (interface{}, error) {
		return config.clientComputeBeta.InstanceGroupManagers.Get(project, zone, d.Id()).Do()
	}

	var manager *computeBeta.InstanceGroupManager
	var e error
	if zone, _ := getZone(d, config); zone != "" {
		manager, e = config.clientComputeBeta.InstanceGroupManagers.Get(project, zone, d.Id()).Do()

		if e != nil {
			return nil, handleNotFoundError(e, d, fmt.Sprintf("Instance Group Manager %q", d.Get("name").(string)))
		}
	} else {
		// If the resource was imported, the only info we have is the ID. Try to find the resource
		// by searching in the region of the project.
		var resource interface{}
		resource, e = getZonalBetaResourceFromRegion(getInstanceGroupManager, region, config.clientComputeBeta, project)
		if e != nil {
			return nil, e
		}

		manager = resource.(*computeBeta.InstanceGroupManager)
	}

	if manager == nil {
		log.Printf("[WARN] Removing Instance Group Manager %q because it's gone", d.Get("name").(string))

		// The resource doesn't exist anymore
		d.SetId("")
		return nil, nil
	}

	return manager, nil
}

func resourceComputeInstanceGroupManagerRead(d *schema.ResourceData, meta interface{}) error {
	config := meta.(*Config)
	project, err := getProject(d, config)
	if err != nil {
		return err
	}

	manager, err := getManager(d, meta)
	if err != nil || manager == nil {
		return err
	}

	d.Set("base_instance_name", manager.BaseInstanceName)
	d.Set("instance_template", ConvertSelfLinkToV1(manager.InstanceTemplate))
	if err := d.Set("version", flattenVersions(manager.Versions)); err != nil {
		return err
	}
	d.Set("name", manager.Name)
	d.Set("zone", GetResourceNameFromSelfLink(manager.Zone))
	d.Set("description", manager.Description)
	d.Set("project", project)
	d.Set("target_size", manager.TargetSize)
	d.Set("target_pools", manager.TargetPools)
	d.Set("named_port", flattenNamedPortsBeta(manager.NamedPorts))
	d.Set("fingerprint", manager.Fingerprint)
	d.Set("instance_group", ConvertSelfLinkToV1(manager.InstanceGroup))
	d.Set("self_link", ConvertSelfLinkToV1(manager.SelfLink))
	update_strategy, ok := d.GetOk("update_strategy")
	if !ok {
		update_strategy = "REPLACE"
	}
	d.Set("update_strategy", update_strategy.(string))
	d.Set("auto_healing_policies", flattenAutoHealingPolicies(manager.AutoHealingPolicies))

	if d.Get("wait_for_instances").(bool) {
		conf := resource.StateChangeConf{
			Pending: []string{"creating", "error"},
			Target:  []string{"created"},
			Refresh: waitForInstancesRefreshFunc(getManager, d, meta),
			Timeout: d.Timeout(schema.TimeoutCreate),
		}
		_, err := conf.WaitForState()
		if err != nil {
			return err
		}
	}

	return nil
}

// Updates an instance group manager by applying the update strategy (REPLACE, RESTART)
// and rolling update policy (PROACTIVE, OPPORTUNISTIC). Updates performed by API
// are OPPORTUNISTIC by default.
func performZoneUpdate(config *Config, id string, updateStrategy string, rollingUpdatePolicy *computeBeta.InstanceGroupManagerUpdatePolicy, versions []*computeBeta.InstanceGroupManagerVersion, project string, zone string) error {
	if updateStrategy == "RESTART" || updateStrategy == "REPLACE" {
		managedInstances, err := config.clientComputeBeta.InstanceGroupManagers.ListManagedInstances(project, zone, id).Do()
		if err != nil {
			return fmt.Errorf("Error getting instance group managers instances: %s", err)
		}

		managedInstanceCount := len(managedInstances.ManagedInstances)
		instances := make([]string, managedInstanceCount)
		for i, v := range managedInstances.ManagedInstances {
			instances[i] = v.Instance
		}

		recreateInstances := &computeBeta.InstanceGroupManagersRecreateInstancesRequest{
			Instances: instances,
		}

		op, err := config.clientComputeBeta.InstanceGroupManagers.RecreateInstances(project, zone, id, recreateInstances).Do()
		if err != nil {
			return fmt.Errorf("Error restarting instance group managers instances: %s", err)
		}

		// Wait for the operation to complete
		err = computeSharedOperationWaitTime(config.clientCompute, op, project, managedInstanceCount*4, "Restarting InstanceGroupManagers instances")
		if err != nil {
			return err
		}
	}

	if updateStrategy == "ROLLING_UPDATE" {
		// UpdatePolicy is set for InstanceGroupManager on update only, because it is only relevant for `Patch` calls.
		// Other tools(gcloud and UI) capable of executing the same `ROLLING UPDATE` call
		// expect those values to be provided by user as part of the call
		// or provide their own defaults without respecting what was previously set on UpdateManager.
		// To follow the same logic, we provide policy values on relevant update change only.
		manager := &computeBeta.InstanceGroupManager{
			UpdatePolicy: rollingUpdatePolicy,
			Versions:     versions,
		}

		op, err := config.clientComputeBeta.InstanceGroupManagers.Patch(project, zone, id, manager).Do()
		if err != nil {
			return fmt.Errorf("Error updating managed group instances: %s", err)
		}

		err = computeSharedOperationWait(config.clientCompute, op, project, "Updating managed group instances")
		if err != nil {
			return err
		}
	}

	return nil
}

func resourceComputeInstanceGroupManagerUpdate(d *schema.ResourceData, meta interface{}) error {
	config := meta.(*Config)

	project, err := getProject(d, config)
	if err != nil {
		return err
	}

	zone, err := getZone(d, config)
	if err != nil {
		return err
	}

	d.Partial(true)

	if _, ok := d.GetOk("rolling_update_policy"); d.Get("update_strategy") == "ROLLING_UPDATE" && !ok {
		return fmt.Errorf("[rolling_update_policy] must be set when 'update_strategy' is set to 'ROLLING_UPDATE'")
	}

	// If target_pools changes then update
	if d.HasChange("target_pools") {
		targetPools := convertStringSet(d.Get("target_pools").(*schema.Set))

		// Build the parameter
		setTargetPools := &computeBeta.InstanceGroupManagersSetTargetPoolsRequest{
			Fingerprint: d.Get("fingerprint").(string),
			TargetPools: targetPools,
		}

		op, err := config.clientComputeBeta.InstanceGroupManagers.SetTargetPools(
			project, zone, d.Id(), setTargetPools).Do()

		if err != nil {
			return fmt.Errorf("Error updating InstanceGroupManager: %s", err)
		}

		// Wait for the operation to complete
		err = computeSharedOperationWait(config.clientCompute, op, project, "Updating InstanceGroupManager")
		if err != nil {
			return err
		}

		d.SetPartial("target_pools")
	}

	// If named_port changes then update:
	if d.HasChange("named_port") {

		// Build the parameters for a "SetNamedPorts" request:
		namedPorts := getNamedPortsBeta(d.Get("named_port").([]interface{}))
		setNamedPorts := &computeBeta.InstanceGroupsSetNamedPortsRequest{
			NamedPorts: namedPorts,
		}

		// Make the request:
		op, err := config.clientComputeBeta.InstanceGroups.SetNamedPorts(
			project, zone, d.Id(), setNamedPorts).Do()

		if err != nil {
			return fmt.Errorf("Error updating InstanceGroupManager: %s", err)
		}

		// Wait for the operation to complete:
		err = computeSharedOperationWait(config.clientCompute, op, project, "Updating InstanceGroupManager")
		if err != nil {
			return err
		}

		d.SetPartial("named_port")
	}

	if d.HasChange("target_size") {
		targetSize := int64(d.Get("target_size").(int))
		op, err := config.clientComputeBeta.InstanceGroupManagers.Resize(
			project, zone, d.Id(), targetSize).Do()

		if err != nil {
			return fmt.Errorf("Error updating InstanceGroupManager: %s", err)
		}

		// Wait for the operation to complete
		err = computeSharedOperationWait(config.clientCompute, op, project, "Updating InstanceGroupManager")
		if err != nil {
			return err
		}

		d.SetPartial("target_size")
	}

	// We will always be in v0beta inside this conditional
	if d.HasChange("auto_healing_policies") {
		setAutoHealingPoliciesRequest := &computeBeta.InstanceGroupManagersSetAutoHealingRequest{}
		if v, ok := d.GetOk("auto_healing_policies"); ok {
			setAutoHealingPoliciesRequest.AutoHealingPolicies = expandAutoHealingPolicies(v.([]interface{}))
		}

		op, err := config.clientComputeBeta.InstanceGroupManagers.SetAutoHealingPolicies(
			project, zone, d.Id(), setAutoHealingPoliciesRequest).Do()

		if err != nil {
			return fmt.Errorf("Error updating AutoHealingPolicies: %s", err)
		}

		// Wait for the operation to complete
		err = computeSharedOperationWait(config.clientCompute, op, project, "Updating AutoHealingPolicies")
		if err != nil {
			return err
		}

		d.SetPartial("auto_healing_policies")
	}

	// If instance_template changes then update
	if d.HasChange("instance_template") {
		// Build the parameter
		setInstanceTemplate := &computeBeta.InstanceGroupManagersSetInstanceTemplateRequest{
			InstanceTemplate: d.Get("instance_template").(string),
		}

		op, err := config.clientComputeBeta.InstanceGroupManagers.SetInstanceTemplate(project, zone, d.Id(), setInstanceTemplate).Do()

		if err != nil {
			return fmt.Errorf("Error updating InstanceGroupManager: %s", err)
		}

		// Wait for the operation to complete
		err = computeSharedOperationWait(config.clientCompute, op, project, "Updating InstanceGroupManager")
		if err != nil {
			return err
		}

		updateStrategy := d.Get("update_strategy").(string)
		rollingUpdatePolicy := expandUpdatePolicy(d.Get("rolling_update_policy").([]interface{}))
		err = performZoneUpdate(config, d.Id(), updateStrategy, rollingUpdatePolicy, nil, project, zone)
		d.SetPartial("instance_template")
	}

	// If version changes then update
	if d.HasChange("version") {
		updateStrategy := d.Get("update_strategy").(string)
		rollingUpdatePolicy := expandUpdatePolicy(d.Get("rolling_update_policy").([]interface{}))
		versions := expandVersions(d.Get("version").([]interface{}))
		err = performZoneUpdate(config, d.Id(), updateStrategy, rollingUpdatePolicy, versions, project, zone)
		if err != nil {
			return err
		}

		d.SetPartial("version")
	}

	d.Partial(false)

	return resourceComputeInstanceGroupManagerRead(d, meta)
}

func resourceComputeInstanceGroupManagerDelete(d *schema.ResourceData, meta interface{}) error {
	config := meta.(*Config)

	project, err := getProject(d, config)
	if err != nil {
		return err
	}

	zone, err := getZone(d, config)
	if err != nil {
		return err
	}

	op, err := config.clientComputeBeta.InstanceGroupManagers.Delete(project, zone, d.Id()).Do()
	attempt := 0
	for err != nil && attempt < 20 {
		attempt++
		time.Sleep(2000 * time.Millisecond)
		op, err = config.clientComputeBeta.InstanceGroupManagers.Delete(project, zone, d.Id()).Do()
	}

	if err != nil {
		return fmt.Errorf("Error deleting instance group manager: %s", err)
	}

	currentSize := int64(d.Get("target_size").(int))

	// Wait for the operation to complete
	err = computeSharedOperationWait(config.clientCompute, op, project, "Deleting InstanceGroupManager")

	for err != nil && currentSize > 0 {
		if !strings.Contains(err.Error(), "timeout") {
			return err
		}

		instanceGroup, err := config.clientComputeBeta.InstanceGroups.Get(
			project, zone, d.Id()).Do()
		if err != nil {
			return fmt.Errorf("Error getting instance group size: %s", err)
		}

		instanceGroupSize := instanceGroup.Size

		if instanceGroupSize >= currentSize {
			return fmt.Errorf("Error, instance group isn't shrinking during delete")
		}

		log.Printf("[INFO] timeout occured, but instance group is shrinking (%d < %d)", instanceGroupSize, currentSize)
		currentSize = instanceGroupSize
		err = computeSharedOperationWait(config.clientCompute, op, project, "Deleting InstanceGroupManager")
	}

	d.SetId("")
	return nil
}

func expandAutoHealingPolicies(configured []interface{}) []*computeBeta.InstanceGroupManagerAutoHealingPolicy {
	autoHealingPolicies := make([]*computeBeta.InstanceGroupManagerAutoHealingPolicy, 0, len(configured))
	for _, raw := range configured {
		data := raw.(map[string]interface{})
		autoHealingPolicy := computeBeta.InstanceGroupManagerAutoHealingPolicy{
			HealthCheck:     data["health_check"].(string),
			InitialDelaySec: int64(data["initial_delay_sec"].(int)),
		}

		autoHealingPolicies = append(autoHealingPolicies, &autoHealingPolicy)
	}
	return autoHealingPolicies
}

func expandVersions(configured []interface{}) []*computeBeta.InstanceGroupManagerVersion {
	versions := make([]*computeBeta.InstanceGroupManagerVersion, 0, len(configured))
	for _, raw := range configured {
		data := raw.(map[string]interface{})

		version := computeBeta.InstanceGroupManagerVersion{
			Name:             data["name"].(string),
			InstanceTemplate: data["instance_template"].(string),
			TargetSize:       expandFixedOrPercent(data["target_size"].([]interface{})),
		}

		versions = append(versions, &version)
	}
	return versions
}

func expandFixedOrPercent(configured []interface{}) *computeBeta.FixedOrPercent {
	fixedOrPercent := &computeBeta.FixedOrPercent{}

	for _, raw := range configured {
		data := raw.(map[string]interface{})
		if percent := data["percent"]; percent.(int) > 0 {
			fixedOrPercent.Percent = int64(percent.(int))
		} else {
			fixedOrPercent.Fixed = int64(data["fixed"].(int))
			fixedOrPercent.ForceSendFields = []string{"Fixed"}
		}
	}
	return fixedOrPercent
}

func expandUpdatePolicy(configured []interface{}) *computeBeta.InstanceGroupManagerUpdatePolicy {
	updatePolicy := &computeBeta.InstanceGroupManagerUpdatePolicy{}

	for _, raw := range configured {
		data := raw.(map[string]interface{})

		updatePolicy.MinimalAction = data["minimal_action"].(string)
		updatePolicy.Type = data["type"].(string)

		// percent and fixed values are conflicting
		// when the percent values are set, the fixed values will be ignored
		if v := data["max_surge_percent"]; v.(int) > 0 {
			updatePolicy.MaxSurge = &computeBeta.FixedOrPercent{
				Percent: int64(v.(int)),
			}
		} else {
			updatePolicy.MaxSurge = &computeBeta.FixedOrPercent{
				Fixed: int64(data["max_surge_fixed"].(int)),
				// allow setting this value to 0
				ForceSendFields: []string{"Fixed"},
			}
		}

		if v := data["max_unavailable_percent"]; v.(int) > 0 {
			updatePolicy.MaxUnavailable = &computeBeta.FixedOrPercent{
				Percent: int64(v.(int)),
			}
		} else {
			updatePolicy.MaxUnavailable = &computeBeta.FixedOrPercent{
				Fixed: int64(data["max_unavailable_fixed"].(int)),
				// allow setting this value to 0
				ForceSendFields: []string{"Fixed"},
			}
		}

		if v, ok := data["min_ready_sec"]; ok {
			updatePolicy.MinReadySec = int64(v.(int))
		}
	}
	return updatePolicy
}

func flattenAutoHealingPolicies(autoHealingPolicies []*computeBeta.InstanceGroupManagerAutoHealingPolicy) []map[string]interface{} {
	autoHealingPoliciesSchema := make([]map[string]interface{}, 0, len(autoHealingPolicies))
	for _, autoHealingPolicy := range autoHealingPolicies {
		data := map[string]interface{}{
			"health_check":      autoHealingPolicy.HealthCheck,
			"initial_delay_sec": autoHealingPolicy.InitialDelaySec,
		}

		autoHealingPoliciesSchema = append(autoHealingPoliciesSchema, data)
	}
	return autoHealingPoliciesSchema
}

func resourceInstanceGroupManagerStateImporter(d *schema.ResourceData, meta interface{}) ([]*schema.ResourceData, error) {
	d.Set("wait_for_instances", false)
	return []*schema.ResourceData{d}, nil
}<|MERGE_RESOLUTION|>--- conflicted
+++ resolved
@@ -38,17 +38,10 @@
 			},
 
 			"version": &schema.Schema{
-<<<<<<< HEAD
-				Type:       schema.TypeList,
-				Optional:   true,
-				Computed:   true,
-				Deprecated: "Use the instance_group_manager resource in the google-beta provider instead. See https://terraform.io/docs/providers/google/provider-versions.html for more details.",
-=======
 				Deprecated: "This field is in beta and will be removed from this provider. Use it in the the google-beta provider instead. See https://terraform.io/docs/providers/google/provider_versions.html for more details.",
 				Type:       schema.TypeList,
 				Optional:   true,
 				Computed:   true,
->>>>>>> e4299698
 				Elem: &schema.Resource{
 					Schema: map[string]*schema.Schema{
 						"name": &schema.Schema{
@@ -176,17 +169,10 @@
 			},
 
 			"auto_healing_policies": &schema.Schema{
-<<<<<<< HEAD
-				Type:       schema.TypeList,
-				Optional:   true,
-				MaxItems:   1,
-				Deprecated: "Use the instance_group_manager resource in the google-beta provider instead. See https://terraform.io/docs/providers/google/provider-versions.html for more details.",
-=======
 				Deprecated: "This field is in beta and will be removed from this provider. Use it in the the google-beta provider instead. See https://terraform.io/docs/providers/google/provider_versions.html for more details.",
 				Type:       schema.TypeList,
 				Optional:   true,
 				MaxItems:   1,
->>>>>>> e4299698
 				Elem: &schema.Resource{
 					Schema: map[string]*schema.Schema{
 						"health_check": &schema.Schema{
@@ -205,17 +191,10 @@
 			},
 
 			"rolling_update_policy": &schema.Schema{
-<<<<<<< HEAD
-				Type:       schema.TypeList,
-				Optional:   true,
-				MaxItems:   1,
-				Deprecated: "Use the instance_group_manager resource in the google-beta provider instead. See https://terraform.io/docs/providers/google/provider-versions.html for more details.",
-=======
 				Deprecated: "This field is in beta and will be removed from this provider. Use it in the the google-beta provider instead. See https://terraform.io/docs/providers/google/provider_versions.html for more details.",
 				Type:       schema.TypeList,
 				Optional:   true,
 				MaxItems:   1,
->>>>>>> e4299698
 				Elem: &schema.Resource{
 					Schema: map[string]*schema.Schema{
 						"minimal_action": &schema.Schema{
